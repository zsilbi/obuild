--- conflicted
+++ resolved
@@ -36,41 +36,27 @@
     "defu": "^6.1.4",
     "exsolve": "^1.0.5",
     "magic-string": "^0.30.17",
-<<<<<<< HEAD
     "mlly": "^1.7.4",
-    "oxc-minify": "^0.72.2",
-    "oxc-parser": "^0.72.2",
-    "oxc-transform": "^0.72.2",
+    "oxc-minify": "^0.72.3",
+    "oxc-parser": "^0.72.3",
+    "oxc-transform": "^0.72.3",
     "pathe": "^2.0.3",
     "pkg-types": "^2.1.0",
     "postcss": "^8.5.4",
     "postcss-nested": "^7.0.2",
     "pretty-bytes": "^7.0.0",
-    "rolldown": "1.0.0-beta.11",
+    "rolldown": "1.0.0-beta.12",
     "rolldown-plugin-dts": "^0.13.8",
     "source-map-js": "^1.2.1",
     "tinyglobby": "^0.2.14"
   },
   "devDependencies": {
-    "@types/node": "^22.15.29",
+    "@types/node": "^22.15.30",
     "@typescript/native-preview": "7.0.0-dev.20250605.1",
-    "@vitest/coverage-v8": "^3.1.4",
+    "@vitest/coverage-v8": "^3.2.2",
     "@volar/typescript": "^2.4.12",
     "@vue/language-core": "^2.2.10",
     "@vue/language-core2.0": "npm:@vue/language-core@2.0.29",
-=======
-    "oxc-minify": "^0.72.3",
-    "oxc-parser": "^0.72.3",
-    "oxc-transform": "^0.72.3",
-    "pretty-bytes": "^7.0.0",
-    "rolldown": "1.0.0-beta.12",
-    "rolldown-plugin-dts": "^0.13.8",
-    "tinyglobby": "^0.2.14"
-  },
-  "devDependencies": {
-    "@types/node": "^22.15.30",
-    "@vitest/coverage-v8": "^3.2.2",
->>>>>>> dabd9a05
     "automd": "^0.4.0",
     "changelogen": "^0.6.1",
     "eslint": "^9.28.0",
@@ -80,8 +66,7 @@
     "prettier": "^3.5.3",
     "sass": "^1.89.1",
     "typescript": "^5.8.3",
-<<<<<<< HEAD
-    "vitest": "^3.1.4",
+    "vitest": "^3.2.2",
     "vue": "^3.5.16",
     "vue-sfc-transformer": "^0.1.16",
     "vue-tsc": "^2.2.10"
@@ -113,9 +98,6 @@
     "vue-tsc": {
       "optional": true
     }
-=======
-    "vitest": "^3.2.2"
->>>>>>> dabd9a05
   },
   "packageManager": "pnpm@10.11.1"
 }