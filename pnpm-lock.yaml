lockfileVersion: '9.0'

settings:
  autoInstallPeers: true
  excludeLinksFromLockfile: false

importers:

  .:
    dependencies:
      autoprefixer:
        specifier: ^10.4.21
        version: 10.4.21(postcss@8.5.4)
      c12:
        specifier: ^3.0.4
        version: 3.0.4(magicast@0.3.5)
      consola:
        specifier: ^3.4.2
        version: 3.4.2
      cssnano:
        specifier: ^7.0.7
        version: 7.0.7(postcss@8.5.4)
      defu:
        specifier: ^6.1.4
        version: 6.1.4
      exsolve:
        specifier: ^1.0.5
        version: 1.0.5
      magic-string:
        specifier: ^0.30.17
        version: 0.30.17
      mlly:
        specifier: ^1.7.4
        version: 1.7.4
      oxc-minify:
        specifier: ^0.72.3
        version: 0.72.3
      oxc-parser:
        specifier: ^0.72.3
        version: 0.72.3
      oxc-transform:
<<<<<<< HEAD
        specifier: ^0.72.2
        version: 0.72.2
      pathe:
        specifier: ^2.0.3
        version: 2.0.3
      pkg-types:
        specifier: ^2.1.0
        version: 2.1.0
      postcss:
        specifier: ^8.5.4
        version: 8.5.4
      postcss-nested:
        specifier: ^7.0.2
        version: 7.0.2(postcss@8.5.4)
=======
        specifier: ^0.72.3
        version: 0.72.3
>>>>>>> dabd9a05
      pretty-bytes:
        specifier: ^7.0.0
        version: 7.0.0
      rolldown:
<<<<<<< HEAD
        specifier: 1.0.0-beta.11
        version: 1.0.0-beta.11
      rolldown-plugin-dts:
        specifier: ^0.13.8
        version: 0.13.8(@typescript/native-preview@7.0.0-dev.20250605.1)(rolldown@1.0.0-beta.11)(typescript@5.8.3)(vue-tsc@2.2.10(typescript@5.8.3))
      source-map-js:
        specifier: ^1.2.1
        version: 1.2.1
=======
        specifier: 1.0.0-beta.12
        version: 1.0.0-beta.12
      rolldown-plugin-dts:
        specifier: ^0.13.8
        version: 0.13.8(rolldown@1.0.0-beta.12)(typescript@5.8.3)
>>>>>>> dabd9a05
      tinyglobby:
        specifier: ^0.2.14
        version: 0.2.14
    devDependencies:
      '@types/node':
<<<<<<< HEAD
        specifier: ^22.15.29
        version: 22.15.29
      '@typescript/native-preview':
        specifier: 7.0.0-dev.20250605.1
        version: 7.0.0-dev.20250605.1
      '@vitest/coverage-v8':
        specifier: ^3.1.4
        version: 3.1.4(vitest@3.1.4(@types/node@22.15.29)(jiti@2.4.2)(sass@1.89.1))
      '@volar/typescript':
        specifier: ^2.4.12
        version: 2.4.14
      '@vue/language-core':
        specifier: ^2.2.10
        version: 2.2.10(typescript@5.8.3)
      '@vue/language-core2.0':
        specifier: npm:@vue/language-core@2.0.29
        version: '@vue/language-core@2.0.29(typescript@5.8.3)'
=======
        specifier: ^22.15.30
        version: 22.15.30
      '@vitest/coverage-v8':
        specifier: ^3.2.2
        version: 3.2.2(vitest@3.2.2(@types/node@22.15.30)(jiti@2.4.2))
>>>>>>> dabd9a05
      automd:
        specifier: ^0.4.0
        version: 0.4.0(magicast@0.3.5)
      changelogen:
        specifier: ^0.6.1
        version: 0.6.1(magicast@0.3.5)
      eslint:
        specifier: ^9.28.0
        version: 9.28.0(jiti@2.4.2)
      eslint-config-unjs:
        specifier: ^0.4.2
        version: 0.4.2(eslint@9.28.0(jiti@2.4.2))(typescript@5.8.3)
      get-tsconfig:
        specifier: ^4.10.1
        version: 4.10.1
      modern-normalize:
        specifier: ^3.0.1
        version: 3.0.1
      prettier:
        specifier: ^3.5.3
        version: 3.5.3
      sass:
        specifier: ^1.89.1
        version: 1.89.1
      typescript:
        specifier: ^5.8.3
        version: 5.8.3
      vitest:
<<<<<<< HEAD
        specifier: ^3.1.4
        version: 3.1.4(@types/node@22.15.29)(jiti@2.4.2)(sass@1.89.1)
      vue:
        specifier: ^3.5.16
        version: 3.5.16(typescript@5.8.3)
      vue-sfc-transformer:
        specifier: ^0.1.16
        version: 0.1.16(@vue/compiler-core@3.5.16)(esbuild@0.25.5)(vue@3.5.16(typescript@5.8.3))
      vue-tsc:
        specifier: ^2.2.10
        version: 2.2.10(typescript@5.8.3)
=======
        specifier: ^3.2.2
        version: 3.2.2(@types/node@22.15.30)(jiti@2.4.2)
>>>>>>> dabd9a05

packages:

  '@ampproject/remapping@2.3.0':
    resolution: {integrity: sha512-30iZtAPgz+LTIYoeivqYo853f02jBYSd5uGnGpkFV0M3xOt9aN73erkgYAmZU43x4VfqcnLxW9Kpg3R5LC4YYw==}
    engines: {node: '>=6.0.0'}

  '@babel/code-frame@7.27.1':
    resolution: {integrity: sha512-cjQ7ZlQ0Mv3b47hABuTevyTuYN4i+loJKGeV9flcCgIK37cCXRh+L1bd3iBHlynerhQ7BhCkn2BPbQUL+rGqFg==}
    engines: {node: '>=6.9.0'}

  '@babel/generator@7.27.5':
    resolution: {integrity: sha512-ZGhA37l0e/g2s1Cnzdix0O3aLYm66eF8aufiVteOgnwxgnRP8GoyMj7VWsgWnQbVKXyge7hqrFh2K2TQM6t1Hw==}
    engines: {node: '>=6.9.0'}

  '@babel/helper-string-parser@7.27.1':
    resolution: {integrity: sha512-qMlSxKbpRlAridDExk92nSobyDdpPijUq2DW6oDnUqd0iOGxmQjyqhMIihI9+zv4LPyZdRje2cavWPbCbWm3eA==}
    engines: {node: '>=6.9.0'}

  '@babel/helper-validator-identifier@7.27.1':
    resolution: {integrity: sha512-D2hP9eA+Sqx1kBZgzxZh0y1trbuU+JoDkiEwqhQ36nodYqJwyEIhPSdMNd7lOm/4io72luTPWH20Yda0xOuUow==}
    engines: {node: '>=6.9.0'}

  '@babel/parser@7.27.3':
    resolution: {integrity: sha512-xyYxRj6+tLNDTWi0KCBcZ9V7yg3/lwL9DWh9Uwh/RIVlIfFidggcgxKX3GCXwCiswwcGRawBKbEg2LG/Y8eJhw==}
    engines: {node: '>=6.0.0'}
    hasBin: true

  '@babel/parser@7.27.5':
    resolution: {integrity: sha512-OsQd175SxWkGlzbny8J3K8TnnDD0N3lrIUtB92xwyRpzaenGZhxDvxN/JgU00U3CDZNj9tPuDJ5H0WS4Nt3vKg==}
    engines: {node: '>=6.0.0'}
    hasBin: true

  '@babel/runtime@7.27.3':
    resolution: {integrity: sha512-7EYtGezsdiDMyY80+65EzwiGmcJqpmcZCojSXaRgdrBaGtWTgDZKq69cPIVped6MkIM78cTQ2GOiEYjwOlG4xw==}
    engines: {node: '>=6.9.0'}

  '@babel/types@7.27.3':
    resolution: {integrity: sha512-Y1GkI4ktrtvmawoSq+4FCVHNryea6uR+qUQy0AGxLSsjCX0nVmkYQMBLHDkXZuo5hGx7eYdnIaslsdBFm7zbUw==}
    engines: {node: '>=6.9.0'}

  '@bcoe/v8-coverage@1.0.2':
    resolution: {integrity: sha512-6zABk/ECA/QYSCQ1NGiVwwbQerUCZ+TQbp64Q3AgmfNvurHH0j8TtXa1qbShXA6qqkpAj4V5W8pP6mLe1mcMqA==}
    engines: {node: '>=18'}

  '@emnapi/core@1.4.3':
    resolution: {integrity: sha512-4m62DuCE07lw01soJwPiBGC0nAww0Q+RY70VZ+n49yDIO13yyinhbWCeNnaob0lakDtWQzSdtNWzJeOJt2ma+g==}

  '@emnapi/runtime@1.4.3':
    resolution: {integrity: sha512-pBPWdu6MLKROBX05wSNKcNb++m5Er+KQ9QkB+WVM+pW2Kx9hoSrVTnu3BdkI5eBLZoKu/J6mW/B6i6bJB2ytXQ==}

  '@emnapi/wasi-threads@1.0.2':
    resolution: {integrity: sha512-5n3nTJblwRi8LlXkJ9eBzu+kZR8Yxcc7ubakyQTFzPMtIhFpUBRbsnc2Dv88IZDIbCDlBiWrknhB4Lsz7mg6BA==}

  '@esbuild/aix-ppc64@0.25.5':
    resolution: {integrity: sha512-9o3TMmpmftaCMepOdA5k/yDw8SfInyzWWTjYTFCX3kPSDJMROQTb8jg+h9Cnwnmm1vOzvxN7gIfB5V2ewpjtGA==}
    engines: {node: '>=18'}
    cpu: [ppc64]
    os: [aix]

  '@esbuild/android-arm64@0.25.5':
    resolution: {integrity: sha512-VGzGhj4lJO+TVGV1v8ntCZWJktV7SGCs3Pn1GRWI1SBFtRALoomm8k5E9Pmwg3HOAal2VDc2F9+PM/rEY6oIDg==}
    engines: {node: '>=18'}
    cpu: [arm64]
    os: [android]

  '@esbuild/android-arm@0.25.5':
    resolution: {integrity: sha512-AdJKSPeEHgi7/ZhuIPtcQKr5RQdo6OO2IL87JkianiMYMPbCtot9fxPbrMiBADOWWm3T2si9stAiVsGbTQFkbA==}
    engines: {node: '>=18'}
    cpu: [arm]
    os: [android]

  '@esbuild/android-x64@0.25.5':
    resolution: {integrity: sha512-D2GyJT1kjvO//drbRT3Hib9XPwQeWd9vZoBJn+bu/lVsOZ13cqNdDeqIF/xQ5/VmWvMduP6AmXvylO/PIc2isw==}
    engines: {node: '>=18'}
    cpu: [x64]
    os: [android]

  '@esbuild/darwin-arm64@0.25.5':
    resolution: {integrity: sha512-GtaBgammVvdF7aPIgH2jxMDdivezgFu6iKpmT+48+F8Hhg5J/sfnDieg0aeG/jfSvkYQU2/pceFPDKlqZzwnfQ==}
    engines: {node: '>=18'}
    cpu: [arm64]
    os: [darwin]

  '@esbuild/darwin-x64@0.25.5':
    resolution: {integrity: sha512-1iT4FVL0dJ76/q1wd7XDsXrSW+oLoquptvh4CLR4kITDtqi2e/xwXwdCVH8hVHU43wgJdsq7Gxuzcs6Iq/7bxQ==}
    engines: {node: '>=18'}
    cpu: [x64]
    os: [darwin]

  '@esbuild/freebsd-arm64@0.25.5':
    resolution: {integrity: sha512-nk4tGP3JThz4La38Uy/gzyXtpkPW8zSAmoUhK9xKKXdBCzKODMc2adkB2+8om9BDYugz+uGV7sLmpTYzvmz6Sw==}
    engines: {node: '>=18'}
    cpu: [arm64]
    os: [freebsd]

  '@esbuild/freebsd-x64@0.25.5':
    resolution: {integrity: sha512-PrikaNjiXdR2laW6OIjlbeuCPrPaAl0IwPIaRv+SMV8CiM8i2LqVUHFC1+8eORgWyY7yhQY+2U2fA55mBzReaw==}
    engines: {node: '>=18'}
    cpu: [x64]
    os: [freebsd]

  '@esbuild/linux-arm64@0.25.5':
    resolution: {integrity: sha512-Z9kfb1v6ZlGbWj8EJk9T6czVEjjq2ntSYLY2cw6pAZl4oKtfgQuS4HOq41M/BcoLPzrUbNd+R4BXFyH//nHxVg==}
    engines: {node: '>=18'}
    cpu: [arm64]
    os: [linux]

  '@esbuild/linux-arm@0.25.5':
    resolution: {integrity: sha512-cPzojwW2okgh7ZlRpcBEtsX7WBuqbLrNXqLU89GxWbNt6uIg78ET82qifUy3W6OVww6ZWobWub5oqZOVtwolfw==}
    engines: {node: '>=18'}
    cpu: [arm]
    os: [linux]

  '@esbuild/linux-ia32@0.25.5':
    resolution: {integrity: sha512-sQ7l00M8bSv36GLV95BVAdhJ2QsIbCuCjh/uYrWiMQSUuV+LpXwIqhgJDcvMTj+VsQmqAHL2yYaasENvJ7CDKA==}
    engines: {node: '>=18'}
    cpu: [ia32]
    os: [linux]

  '@esbuild/linux-loong64@0.25.5':
    resolution: {integrity: sha512-0ur7ae16hDUC4OL5iEnDb0tZHDxYmuQyhKhsPBV8f99f6Z9KQM02g33f93rNH5A30agMS46u2HP6qTdEt6Q1kg==}
    engines: {node: '>=18'}
    cpu: [loong64]
    os: [linux]

  '@esbuild/linux-mips64el@0.25.5':
    resolution: {integrity: sha512-kB/66P1OsHO5zLz0i6X0RxlQ+3cu0mkxS3TKFvkb5lin6uwZ/ttOkP3Z8lfR9mJOBk14ZwZ9182SIIWFGNmqmg==}
    engines: {node: '>=18'}
    cpu: [mips64el]
    os: [linux]

  '@esbuild/linux-ppc64@0.25.5':
    resolution: {integrity: sha512-UZCmJ7r9X2fe2D6jBmkLBMQetXPXIsZjQJCjgwpVDz+YMcS6oFR27alkgGv3Oqkv07bxdvw7fyB71/olceJhkQ==}
    engines: {node: '>=18'}
    cpu: [ppc64]
    os: [linux]

  '@esbuild/linux-riscv64@0.25.5':
    resolution: {integrity: sha512-kTxwu4mLyeOlsVIFPfQo+fQJAV9mh24xL+y+Bm6ej067sYANjyEw1dNHmvoqxJUCMnkBdKpvOn0Ahql6+4VyeA==}
    engines: {node: '>=18'}
    cpu: [riscv64]
    os: [linux]

  '@esbuild/linux-s390x@0.25.5':
    resolution: {integrity: sha512-K2dSKTKfmdh78uJ3NcWFiqyRrimfdinS5ErLSn3vluHNeHVnBAFWC8a4X5N+7FgVE1EjXS1QDZbpqZBjfrqMTQ==}
    engines: {node: '>=18'}
    cpu: [s390x]
    os: [linux]

  '@esbuild/linux-x64@0.25.5':
    resolution: {integrity: sha512-uhj8N2obKTE6pSZ+aMUbqq+1nXxNjZIIjCjGLfsWvVpy7gKCOL6rsY1MhRh9zLtUtAI7vpgLMK6DxjO8Qm9lJw==}
    engines: {node: '>=18'}
    cpu: [x64]
    os: [linux]

  '@esbuild/netbsd-arm64@0.25.5':
    resolution: {integrity: sha512-pwHtMP9viAy1oHPvgxtOv+OkduK5ugofNTVDilIzBLpoWAM16r7b/mxBvfpuQDpRQFMfuVr5aLcn4yveGvBZvw==}
    engines: {node: '>=18'}
    cpu: [arm64]
    os: [netbsd]

  '@esbuild/netbsd-x64@0.25.5':
    resolution: {integrity: sha512-WOb5fKrvVTRMfWFNCroYWWklbnXH0Q5rZppjq0vQIdlsQKuw6mdSihwSo4RV/YdQ5UCKKvBy7/0ZZYLBZKIbwQ==}
    engines: {node: '>=18'}
    cpu: [x64]
    os: [netbsd]

  '@esbuild/openbsd-arm64@0.25.5':
    resolution: {integrity: sha512-7A208+uQKgTxHd0G0uqZO8UjK2R0DDb4fDmERtARjSHWxqMTye4Erz4zZafx7Di9Cv+lNHYuncAkiGFySoD+Mw==}
    engines: {node: '>=18'}
    cpu: [arm64]
    os: [openbsd]

  '@esbuild/openbsd-x64@0.25.5':
    resolution: {integrity: sha512-G4hE405ErTWraiZ8UiSoesH8DaCsMm0Cay4fsFWOOUcz8b8rC6uCvnagr+gnioEjWn0wC+o1/TAHt+It+MpIMg==}
    engines: {node: '>=18'}
    cpu: [x64]
    os: [openbsd]

  '@esbuild/sunos-x64@0.25.5':
    resolution: {integrity: sha512-l+azKShMy7FxzY0Rj4RCt5VD/q8mG/e+mDivgspo+yL8zW7qEwctQ6YqKX34DTEleFAvCIUviCFX1SDZRSyMQA==}
    engines: {node: '>=18'}
    cpu: [x64]
    os: [sunos]

  '@esbuild/win32-arm64@0.25.5':
    resolution: {integrity: sha512-O2S7SNZzdcFG7eFKgvwUEZ2VG9D/sn/eIiz8XRZ1Q/DO5a3s76Xv0mdBzVM5j5R639lXQmPmSo0iRpHqUUrsxw==}
    engines: {node: '>=18'}
    cpu: [arm64]
    os: [win32]

  '@esbuild/win32-ia32@0.25.5':
    resolution: {integrity: sha512-onOJ02pqs9h1iMJ1PQphR+VZv8qBMQ77Klcsqv9CNW2w6yLqoURLcgERAIurY6QE63bbLuqgP9ATqajFLK5AMQ==}
    engines: {node: '>=18'}
    cpu: [ia32]
    os: [win32]

  '@esbuild/win32-x64@0.25.5':
    resolution: {integrity: sha512-TXv6YnJ8ZMVdX+SXWVBo/0p8LTcrUYngpWjvm91TMjjBQii7Oz11Lw5lbDV5Y0TzuhSJHwiH4hEtC1I42mMS0g==}
    engines: {node: '>=18'}
    cpu: [x64]
    os: [win32]

  '@eslint-community/eslint-utils@4.7.0':
    resolution: {integrity: sha512-dyybb3AcajC7uha6CvhdVRJqaKyn7w2YKqKyAN37NKYgZT36w+iRb0Dymmc5qEJ549c/S31cMMSFd75bteCpCw==}
    engines: {node: ^12.22.0 || ^14.17.0 || >=16.0.0}
    peerDependencies:
      eslint: ^6.0.0 || ^7.0.0 || >=8.0.0

  '@eslint-community/regexpp@4.12.1':
    resolution: {integrity: sha512-CCZCDJuduB9OUkFkY2IgppNZMi2lBQgD2qzwXkEia16cge2pijY/aXi96CJMquDMn3nJdlPV1A5KrJEXwfLNzQ==}
    engines: {node: ^12.0.0 || ^14.0.0 || >=16.0.0}

  '@eslint/config-array@0.20.0':
    resolution: {integrity: sha512-fxlS1kkIjx8+vy2SjuCB94q3htSNrufYTXubwiBFeaQHbH6Ipi43gFJq2zCMt6PHhImH3Xmr0NksKDvchWlpQQ==}
    engines: {node: ^18.18.0 || ^20.9.0 || >=21.1.0}

  '@eslint/config-helpers@0.2.2':
    resolution: {integrity: sha512-+GPzk8PlG0sPpzdU5ZvIRMPidzAnZDl/s9L+y13iodqvb8leL53bTannOrQ/Im7UkpsmFU5Ily5U60LWixnmLg==}
    engines: {node: ^18.18.0 || ^20.9.0 || >=21.1.0}

  '@eslint/core@0.14.0':
    resolution: {integrity: sha512-qIbV0/JZr7iSDjqAc60IqbLdsj9GDt16xQtWD+B78d/HAlvysGdZZ6rpJHGAc2T0FQx1X6thsSPdnoiGKdNtdg==}
    engines: {node: ^18.18.0 || ^20.9.0 || >=21.1.0}

  '@eslint/eslintrc@3.3.1':
    resolution: {integrity: sha512-gtF186CXhIl1p4pJNGZw8Yc6RlshoePRvE0X91oPGb3vZ8pM3qOS9W9NGPat9LziaBV7XrJWGylNQXkGcnM3IQ==}
    engines: {node: ^18.18.0 || ^20.9.0 || >=21.1.0}

  '@eslint/js@9.27.0':
    resolution: {integrity: sha512-G5JD9Tu5HJEu4z2Uo4aHY2sLV64B7CDMXxFzqzjl3NKd6RVzSXNoE80jk7Y0lJkTTkjiIhBAqmlYwjuBY3tvpA==}
    engines: {node: ^18.18.0 || ^20.9.0 || >=21.1.0}

  '@eslint/js@9.28.0':
    resolution: {integrity: sha512-fnqSjGWd/CoIp4EXIxWVK/sHA6DOHN4+8Ix2cX5ycOY7LG0UY8nHCU5pIp2eaE1Mc7Qd8kHspYNzYXT2ojPLzg==}
    engines: {node: ^18.18.0 || ^20.9.0 || >=21.1.0}

  '@eslint/object-schema@2.1.6':
    resolution: {integrity: sha512-RBMg5FRL0I0gs51M/guSAj5/e14VQ4tpZnQNWwuDT66P14I43ItmPfIZRhO9fUVIPOAQXU47atlywZ/czoqFPA==}
    engines: {node: ^18.18.0 || ^20.9.0 || >=21.1.0}

  '@eslint/plugin-kit@0.3.1':
    resolution: {integrity: sha512-0J+zgWxHN+xXONWIyPWKFMgVuJoZuGiIFu8yxk7RJjxkzpGmyja5wRFqZIVtjDVOQpV+Rw0iOAjYPE2eQyjr0w==}
    engines: {node: ^18.18.0 || ^20.9.0 || >=21.1.0}

  '@humanfs/core@0.19.1':
    resolution: {integrity: sha512-5DyQ4+1JEUzejeK1JGICcideyfUbGixgS9jNgex5nqkW+cY7WZhxBigmieN5Qnw9ZosSNVC9KQKyb+GUaGyKUA==}
    engines: {node: '>=18.18.0'}

  '@humanfs/node@0.16.6':
    resolution: {integrity: sha512-YuI2ZHQL78Q5HbhDiBA1X4LmYdXCKCMQIfw0pw7piHJwyREFebJUvrQN4cMssyES6x+vfUbx1CIpaQUKYdQZOw==}
    engines: {node: '>=18.18.0'}

  '@humanwhocodes/module-importer@1.0.1':
    resolution: {integrity: sha512-bxveV4V8v5Yb4ncFTT3rPSgZBOpCkjfK0y4oVVVJwIuDVBRMDXrPyXRL988i5ap9m9bnyEEjWfm5WkBmtffLfA==}
    engines: {node: '>=12.22'}

  '@humanwhocodes/retry@0.3.1':
    resolution: {integrity: sha512-JBxkERygn7Bv/GbN5Rv8Ul6LVknS+5Bp6RgDC/O8gEBU/yeH5Ui5C/OlWrTb6qct7LjjfT6Re2NxB0ln0yYybA==}
    engines: {node: '>=18.18'}

  '@humanwhocodes/retry@0.4.3':
    resolution: {integrity: sha512-bV0Tgo9K4hfPCek+aMAn81RppFKv2ySDQeMoSZuvTASywNTnVJCArCZE2FWqpvIatKu7VMRLWlR1EazvVhDyhQ==}
    engines: {node: '>=18.18'}

  '@isaacs/cliui@8.0.2':
    resolution: {integrity: sha512-O8jcjabXaleOG9DQ0+ARXWZBTfnP4WNAqzuiJK7ll44AmxGKv/J2M4TPjxjY3znBCfvBXFzucm1twdyFybFqEA==}
    engines: {node: '>=12'}

  '@istanbuljs/schema@0.1.3':
    resolution: {integrity: sha512-ZXRY4jNvVgSVQ8DL3LTcakaAtXwTVUxE81hslsyD2AtoXW/wVob10HkOJ1X/pAlcI7D+2YoZKg5do8G/w6RYgA==}
    engines: {node: '>=8'}

  '@jridgewell/gen-mapping@0.3.8':
    resolution: {integrity: sha512-imAbBGkb+ebQyxKgzv5Hu2nmROxoDOXHh80evxdoXNOrvAnVx7zimzc1Oo5h9RlfV4vPXaE2iM5pOFbvOCClWA==}
    engines: {node: '>=6.0.0'}

  '@jridgewell/resolve-uri@3.1.2':
    resolution: {integrity: sha512-bRISgCIjP20/tbWSPWMEi54QVPRZExkuD9lJL+UIxUKtwVJA8wW1Trb1jMs1RFXo1CBTNZ/5hpC9QvmKWdopKw==}
    engines: {node: '>=6.0.0'}

  '@jridgewell/set-array@1.2.1':
    resolution: {integrity: sha512-R8gLRTZeyp03ymzP/6Lil/28tGeGEzhx1q2k703KGWRAI1VdvPIXdG70VJc2pAMw3NA6JKL5hhFu1sJX0Mnn/A==}
    engines: {node: '>=6.0.0'}

  '@jridgewell/sourcemap-codec@1.5.0':
    resolution: {integrity: sha512-gv3ZRaISU3fjPAgNsriBRqGWQL6quFx04YMPW/zD8XMLsU32mhCCbfbO6KZFLjvYpCZ8zyDEgqsgf+PwPaM7GQ==}

  '@jridgewell/trace-mapping@0.3.25':
    resolution: {integrity: sha512-vNk6aEwybGtawWmy/PzwnGDOjCkLWSD2wqvjGGAgOAwCGWySYXfYoxt00IJkTF+8Lb57DwOb3Aa0o9CApepiYQ==}

  '@napi-rs/wasm-runtime@0.2.10':
    resolution: {integrity: sha512-bCsCyeZEwVErsGmyPNSzwfwFn4OdxBj0mmv6hOFucB/k81Ojdu68RbZdxYsRQUPc9l6SU5F/cG+bXgWs3oUgsQ==}

  '@nodelib/fs.scandir@2.1.5':
    resolution: {integrity: sha512-vq24Bq3ym5HEQm2NKCr3yXDwjc7vTsEThRDnkp2DK9p1uqLR+DHurm/NOTo0KG7HYHU7eppKZj3MyqYuMBf62g==}
    engines: {node: '>= 8'}

  '@nodelib/fs.stat@2.0.5':
    resolution: {integrity: sha512-RkhPPp2zrqDAQA/2jNhnztcPAlv64XdhIp7a7454A5ovI7Bukxgt7MX7udwAu3zg1DcpPU0rz3VV1SeaqvY4+A==}
    engines: {node: '>= 8'}

  '@nodelib/fs.walk@1.2.8':
    resolution: {integrity: sha512-oGB+UxlgWcgQkgwo8GcEGwemoTFt3FIO9ababBmaGwXIoBKZ+GTy0pP185beGg7Llih/NSHSV2XAs1lnznocSg==}
    engines: {node: '>= 8'}

  '@oxc-minify/binding-darwin-arm64@0.72.3':
    resolution: {integrity: sha512-F/QC1UnSfx5+dmWNLqm6EL1Yj1GpXtfRuZjwENtH/ULZZzPlKBxd4LSaH1GIncldk7zPQ60jtprnS53CRFcU1Q==}
    engines: {node: '>=14.0.0'}
    cpu: [arm64]
    os: [darwin]

  '@oxc-minify/binding-darwin-x64@0.72.3':
    resolution: {integrity: sha512-LRhug/hQ19Lqf9P7K9jBiyTfwlOWsY1HTh2/Vo771NUUZkVNq9L8tkSQhg+u8tmcRjJTI5LkAK8nW751fLkZ7Q==}
    engines: {node: '>=14.0.0'}
    cpu: [x64]
    os: [darwin]

  '@oxc-minify/binding-freebsd-x64@0.72.3':
    resolution: {integrity: sha512-/BDZAumYnSFeTsJU7mA9qZp6U93dVnlPlZ7YcqXYgFSZBkQsMe1gtzRfAZ6veJ7pB4L57h56JTTVBDQB1B4QpA==}
    engines: {node: '>=14.0.0'}
    cpu: [x64]
    os: [freebsd]

  '@oxc-minify/binding-linux-arm-gnueabihf@0.72.3':
    resolution: {integrity: sha512-W6tbZwlCT4EZaAw5SyLeeDx1J2XPA9P3WhwotPBs3J7/vAFm+xWM+115sE4/PdqnEDaHG4lMBKF76XXihn9HpQ==}
    engines: {node: '>=14.0.0'}
    cpu: [arm]
    os: [linux]

  '@oxc-minify/binding-linux-arm-musleabihf@0.72.3':
    resolution: {integrity: sha512-IMItUkn9b2bny5GCQWFkrfuM9lpW5kUpw/UEvqW9SrjrfBeof9I/76EGuvZluA99hhz+0BFDpdOr1hlQygKZ/A==}
    engines: {node: '>=14.0.0'}
    cpu: [arm]
    os: [linux]

  '@oxc-minify/binding-linux-arm64-gnu@0.72.3':
    resolution: {integrity: sha512-DvzsxlcSG0IRGWCJTHMZXpSyng1RSTVBL5DyPCzD0OUMQaurJRs/NsVK7+zF95CtuSoiNp0wAX2cl7+v3YtnYw==}
    engines: {node: '>=14.0.0'}
    cpu: [arm64]
    os: [linux]

  '@oxc-minify/binding-linux-arm64-musl@0.72.3':
    resolution: {integrity: sha512-lc7A7eiQxf3slm/DR+DjJVGnjkw8Xnvi63PdaqHf4+8569n8u6FbcVpBzaW3ENxrYCilSdjMeVeSa8dW62SJ1g==}
    engines: {node: '>=14.0.0'}
    cpu: [arm64]
    os: [linux]

  '@oxc-minify/binding-linux-riscv64-gnu@0.72.3':
    resolution: {integrity: sha512-OgACyiKTywSlXdegGnAJKMsya6+XcQQrCCJV77bdCQJJG3qpVwCEKplh4GXgoIHGiqQVgccHHImyeVgAEDpB8w==}
    engines: {node: '>=14.0.0'}
    cpu: [riscv64]
    os: [linux]

  '@oxc-minify/binding-linux-s390x-gnu@0.72.3':
    resolution: {integrity: sha512-ZGAAgZ65LID/w4UN7rIZjWCb+BlGMpRQ1d6ujXG80dIZEns/Y5HIYBdDetnHA65KNiqR/dhokdvgIsGrtVB6wA==}
    engines: {node: '>=14.0.0'}
    cpu: [s390x]
    os: [linux]

  '@oxc-minify/binding-linux-x64-gnu@0.72.3':
    resolution: {integrity: sha512-c2w3yyVvmoweH27JRmr87P49PgShsYsp9wEJqaLglHO9po3T2vg9cvuWQdolvFzOK5l6cIK9H6qWQ/iM14eXxQ==}
    engines: {node: '>=14.0.0'}
    cpu: [x64]
    os: [linux]

  '@oxc-minify/binding-linux-x64-musl@0.72.3':
    resolution: {integrity: sha512-n1B/srkCowXBklgr+E5ASv7xav/y3Ipj0NlLGFIF++bfYXdz06jN4xQ7jwPxqBTq7UZcJ3s3VB+Qyua7qmgBcA==}
    engines: {node: '>=14.0.0'}
    cpu: [x64]
    os: [linux]

  '@oxc-minify/binding-wasm32-wasi@0.72.3':
    resolution: {integrity: sha512-ZWuHsE6kp+rKruj3S8u86BdbamR9OJ1fZaJtg/Wj//U7hVV5a9i2a2gTiEA8wQIbNFqAhR4b0a11M1amzOskqA==}
    engines: {node: '>=14.0.0'}
    cpu: [wasm32]

  '@oxc-minify/binding-win32-arm64-msvc@0.72.3':
    resolution: {integrity: sha512-8zOQJWIllPVGLb+yG+B55QtGW2dbTiqbSe2aCAEAis1VROyQ68URH3OX4I70WOyFCQycKKFo95RjZkepaGfbIA==}
    engines: {node: '>=14.0.0'}
    cpu: [arm64]
    os: [win32]

  '@oxc-minify/binding-win32-x64-msvc@0.72.3':
    resolution: {integrity: sha512-FqZ/NHt5wgM9TUI63//eVcgvLToWtzdm0XK1mVIvMVLsmuj2lQAC4TCiSyZqg7HqSoqun1PVeqwsFmRVhVjK6A==}
    engines: {node: '>=14.0.0'}
    cpu: [x64]
    os: [win32]

  '@oxc-parser/binding-darwin-arm64@0.72.3':
    resolution: {integrity: sha512-g6wgcfL7At4wHNHutl0NmPZTAju+cUSmSX5WGUMyTJmozRzhx8E9a2KL4rTqNJPwEpbCFrgC29qX9f4fpDnUpA==}
    engines: {node: '>=14.0.0'}
    cpu: [arm64]
    os: [darwin]

  '@oxc-parser/binding-darwin-x64@0.72.3':
    resolution: {integrity: sha512-pc+tplB2fd0AqdnXY90FguqSF2OwbxXwrMOLAMmsUiK4/ytr8Z/ftd49+d27GgvQJKeg2LfnIbskaQtY/j2tAA==}
    engines: {node: '>=14.0.0'}
    cpu: [x64]
    os: [darwin]

  '@oxc-parser/binding-freebsd-x64@0.72.3':
    resolution: {integrity: sha512-igBR6rOvL8t5SBm1f1rjtWNsjB53HNrM3au582JpYzWxOqCjeA5Jlm9KZbjQJC+J8SPB9xyljM7G+6yGZ2UAkQ==}
    engines: {node: '>=14.0.0'}
    cpu: [x64]
    os: [freebsd]

  '@oxc-parser/binding-linux-arm-gnueabihf@0.72.3':
    resolution: {integrity: sha512-/izdr3wg7bK+2RmNhZXC2fQwxbaTH3ELeqdR+Wg4FiEJ/C7ZBIjfB0E734bZGgbDu+rbEJTBlbG77XzY0wRX/Q==}
    engines: {node: '>=14.0.0'}
    cpu: [arm]
    os: [linux]

  '@oxc-parser/binding-linux-arm-musleabihf@0.72.3':
    resolution: {integrity: sha512-Vz7C+qJb22HIFl3zXMlwvlTOR+MaIp5ps78060zsdeZh2PUGlYuUYkYXtGEjJV3kc8aKFj79XKqAY1EPG2NWQA==}
    engines: {node: '>=14.0.0'}
    cpu: [arm]
    os: [linux]

  '@oxc-parser/binding-linux-arm64-gnu@0.72.3':
    resolution: {integrity: sha512-nomoMe2VpVxW767jhF+G3mDGmE0U6nvvi5nw9Edqd/5DIylQfq/lEGUWL7qITk+E72YXBsnwHtpRRlIAJOMyZg==}
    engines: {node: '>=14.0.0'}
    cpu: [arm64]
    os: [linux]

  '@oxc-parser/binding-linux-arm64-musl@0.72.3':
    resolution: {integrity: sha512-4DswiIK5dI7hFqcMKWtZ7IZnWkRuskh6poI1ad4gkY2p678NOGtl6uOGCCRlDmLOOhp3R27u4VCTzQ6zra977w==}
    engines: {node: '>=14.0.0'}
    cpu: [arm64]
    os: [linux]

  '@oxc-parser/binding-linux-riscv64-gnu@0.72.3':
    resolution: {integrity: sha512-R9GEiA4WFPGU/3RxAhEd6SaMdpqongGTvGEyTvYCS/MAQyXKxX/LFvc2xwjdvESpjIemmc/12aTTq6if28vHkQ==}
    engines: {node: '>=14.0.0'}
    cpu: [riscv64]
    os: [linux]

  '@oxc-parser/binding-linux-s390x-gnu@0.72.3':
    resolution: {integrity: sha512-/sEYJQMVqikZO8gK9VDPT4zXo9du3gvvu8jp6erMmW5ev+14PErWRypJjktp0qoTj+uq4MzXro0tg7U+t5hP1w==}
    engines: {node: '>=14.0.0'}
    cpu: [s390x]
    os: [linux]

  '@oxc-parser/binding-linux-x64-gnu@0.72.3':
    resolution: {integrity: sha512-hlyljEZ0sMPKJQCd5pxnRh2sAf/w+Ot2iJecgV9Hl3brrYrYCK2kofC0DFaJM3NRmG/8ZB3PlxnSRSKZTocwCw==}
    engines: {node: '>=14.0.0'}
    cpu: [x64]
    os: [linux]

  '@oxc-parser/binding-linux-x64-musl@0.72.3':
    resolution: {integrity: sha512-T17S8ORqAIq+YDFMvLfbNdAiYHYDM1+sLMNhesR5eWBtyTHX510/NbgEvcNemO9N6BNR7m4A9o+q468UG+dmbg==}
    engines: {node: '>=14.0.0'}
    cpu: [x64]
    os: [linux]

  '@oxc-parser/binding-wasm32-wasi@0.72.3':
    resolution: {integrity: sha512-x0Ojn/jyRUk6MllvVB/puSvI2tczZBIYweKVYHNv1nBatjPRiqo+6/uXiKrZwSfGLkGARrKkTuHSa5RdZBMOdA==}
    engines: {node: '>=14.0.0'}
    cpu: [wasm32]

  '@oxc-parser/binding-win32-arm64-msvc@0.72.3':
    resolution: {integrity: sha512-kRVAl87ugRjLZTm9vGUyiXU50mqxLPHY81rgnZUP1HtNcqcmTQtM/wUKQL2UdqvhA6xm6zciqzqCgJfU+RW8uA==}
    engines: {node: '>=14.0.0'}
    cpu: [arm64]
    os: [win32]

  '@oxc-parser/binding-win32-x64-msvc@0.72.3':
    resolution: {integrity: sha512-vpVdoGAP5iGE5tIEPJgr7FkQJZA+sKjMkg5x1jarWJ1nnBamfGsfYiZum4QjCfW7jb+pl42rHVSS3lRmMPcyrQ==}
    engines: {node: '>=14.0.0'}
    cpu: [x64]
    os: [win32]

<<<<<<< HEAD
  '@oxc-project/runtime@0.72.2':
    resolution: {integrity: sha512-J2lsPDen2mFs3cOA1gIBd0wsHEhum2vTnuKIRwmj3HJJcIz/XgeNdzvgSOioIXOJgURIpcDaK05jwaDG1rhDwg==}
    engines: {node: '>=6.9.0'}

  '@oxc-project/types@0.72.2':
    resolution: {integrity: sha512-il5RF8AP85XC0CMjHF4cnVT9nT/v/ocm6qlZQpSiAR9qBbQMGkFKloBZwm7PcnOdiUX97yHgsKM7uDCCWCu3tg==}
=======
  '@oxc-project/runtime@0.72.3':
    resolution: {integrity: sha512-FtOS+0v7rZcnjXzYTTqv1vu/KDptD1UztFgoZkYBGe/6TcNFm+SP/jQoLvzau1SPir95WgDOBOUm2Gmsm+bQag==}
    engines: {node: '>=6.9.0'}

  '@oxc-project/types@0.72.3':
    resolution: {integrity: sha512-CfAC4wrmMkUoISpQkFAIfMVvlPfQV3xg7ZlcqPXPOIMQhdKIId44G8W0mCPgtpWdFFAyJ+SFtiM+9vbyCkoVng==}
>>>>>>> dabd9a05

  '@oxc-transform/binding-darwin-arm64@0.72.3':
    resolution: {integrity: sha512-TfCD0OJvZUummYr127gshEETLtPVi9y48HTxd3FtZ0931Ys2a9lr1zVRmASRLbhgudyfvC3/kLcH5Zp1VGFdxg==}
    engines: {node: '>=14.0.0'}
    cpu: [arm64]
    os: [darwin]

  '@oxc-transform/binding-darwin-x64@0.72.3':
    resolution: {integrity: sha512-7atxxYqDg6Jx2V/05pomROFfTuqZTVZjPJINBAmq2/hf6U7VzoSn/knwvRLUi6GFW9GcJodBCy609wcJNpsPQw==}
    engines: {node: '>=14.0.0'}
    cpu: [x64]
    os: [darwin]

  '@oxc-transform/binding-freebsd-x64@0.72.3':
    resolution: {integrity: sha512-lHORAYfapKWomKe9GOuJwYZFnSmDsPcD3/zIP2rs2ECwhobXqXIKvEEe6XvuemK3kUyQVC1I6fbFE3vBYReYjw==}
    engines: {node: '>=14.0.0'}
    cpu: [x64]
    os: [freebsd]

  '@oxc-transform/binding-linux-arm-gnueabihf@0.72.3':
    resolution: {integrity: sha512-TklLVfKgzisN5VN/pKPkSulAabPM+sBz86SGxehGr0z1q1ThgNR7Ds7Jp/066htd+lMBvTVQ21j1cWQEs1/b3g==}
    engines: {node: '>=14.0.0'}
    cpu: [arm]
    os: [linux]

  '@oxc-transform/binding-linux-arm-musleabihf@0.72.3':
    resolution: {integrity: sha512-pF+Zx0zoZ5pP9vmCwEJrgv363c7RDFJ1p0gB6NpVaEzlANR2xyEpdXZAm/aDCcBmVJP1TBBT3/SeSpUrW0XjGw==}
    engines: {node: '>=14.0.0'}
    cpu: [arm]
    os: [linux]

  '@oxc-transform/binding-linux-arm64-gnu@0.72.3':
    resolution: {integrity: sha512-p4GD2rkN8dAWlW7gsKNliSn7C5aou76RFrKYk3OkquMIKzaN1zScu47fjxUZQo0SBamOIxdy7DLmgP/B2kamlg==}
    engines: {node: '>=14.0.0'}
    cpu: [arm64]
    os: [linux]

  '@oxc-transform/binding-linux-arm64-musl@0.72.3':
    resolution: {integrity: sha512-McyHuMg9DeAcAm+JUk9f/xB4HmA+0y/q0JJvm/ynBSEDaMqAQbOSHRGrSE3IcqY1/HrxNHIaDL+3j0mS9MrfVg==}
    engines: {node: '>=14.0.0'}
    cpu: [arm64]
    os: [linux]

  '@oxc-transform/binding-linux-riscv64-gnu@0.72.3':
    resolution: {integrity: sha512-YL8dil5j0Fgzm1swZ1V0gvYP/fxG5K0jsPB8uGbkdKEKtGc0hTZgNIIoA8UvQ0YwXWTc1D6p4Q1+boiKK9b7iA==}
    engines: {node: '>=14.0.0'}
    cpu: [riscv64]
    os: [linux]

  '@oxc-transform/binding-linux-s390x-gnu@0.72.3':
    resolution: {integrity: sha512-CLIm+fiv0pOB1fXlckXoGzImlqDX/beCYwGAveFbHnQ/ACmzeUzb1eLXEXLiMGqFQDH4QJBZoEaUdxXWSoo1zg==}
    engines: {node: '>=14.0.0'}
    cpu: [s390x]
    os: [linux]

  '@oxc-transform/binding-linux-x64-gnu@0.72.3':
    resolution: {integrity: sha512-MxMhnyU4D0a1Knv8JXLPB38yEYx2P+IAk+WJ+lJHBncTkkPQvOaEv/QQcSyr2vHSKJuyav16U4B1ZtAHlZcq6A==}
    engines: {node: '>=14.0.0'}
    cpu: [x64]
    os: [linux]

  '@oxc-transform/binding-linux-x64-musl@0.72.3':
    resolution: {integrity: sha512-xUXHOWmrxWpDn86IUkLVNEZ3HkAnKZsgRQ+UoYmiaaWRcoCFtfnKETNYjkuWtW8lU00KT00llqptnPfhV7WdWw==}
    engines: {node: '>=14.0.0'}
    cpu: [x64]
    os: [linux]

  '@oxc-transform/binding-wasm32-wasi@0.72.3':
    resolution: {integrity: sha512-JdxNYpR/gXz4rnDxYTToHDCCJEW9+RmBvAL/pQPGHf26xHmE7vXtxqI3Mbw6jS57pTvC6FA8Cx3PMb3UJ+nEEg==}
    engines: {node: '>=14.0.0'}
    cpu: [wasm32]

  '@oxc-transform/binding-win32-arm64-msvc@0.72.3':
    resolution: {integrity: sha512-DAKJgdMLsQvOuSwT7jjse0dOiqYj+QJc76wUogg1C/C3ub6PtvNLiCzrXkTnJ+C47dFozaxvSyEZnSXkorF0Kg==}
    engines: {node: '>=14.0.0'}
    cpu: [arm64]
    os: [win32]

  '@oxc-transform/binding-win32-x64-msvc@0.72.3':
    resolution: {integrity: sha512-BmSG7DkjV7C5votwwB8bP8qpkRjavLRQPFsAuvyCcc6gnEPeIvdWSPDZXk39YMe00Nm3wQ2oNRa7hgwDMatTvw==}
    engines: {node: '>=14.0.0'}
    cpu: [x64]
    os: [win32]

  '@parcel/watcher-android-arm64@2.5.1':
    resolution: {integrity: sha512-KF8+j9nNbUN8vzOFDpRMsaKBHZ/mcjEjMToVMJOhTozkDonQFFrRcfdLWn6yWKCmJKmdVxSgHiYvTCef4/qcBA==}
    engines: {node: '>= 10.0.0'}
    cpu: [arm64]
    os: [android]

  '@parcel/watcher-darwin-arm64@2.5.1':
    resolution: {integrity: sha512-eAzPv5osDmZyBhou8PoF4i6RQXAfeKL9tjb3QzYuccXFMQU0ruIc/POh30ePnaOyD1UXdlKguHBmsTs53tVoPw==}
    engines: {node: '>= 10.0.0'}
    cpu: [arm64]
    os: [darwin]

  '@parcel/watcher-darwin-x64@2.5.1':
    resolution: {integrity: sha512-1ZXDthrnNmwv10A0/3AJNZ9JGlzrF82i3gNQcWOzd7nJ8aj+ILyW1MTxVk35Db0u91oD5Nlk9MBiujMlwmeXZg==}
    engines: {node: '>= 10.0.0'}
    cpu: [x64]
    os: [darwin]

  '@parcel/watcher-freebsd-x64@2.5.1':
    resolution: {integrity: sha512-SI4eljM7Flp9yPuKi8W0ird8TI/JK6CSxju3NojVI6BjHsTyK7zxA9urjVjEKJ5MBYC+bLmMcbAWlZ+rFkLpJQ==}
    engines: {node: '>= 10.0.0'}
    cpu: [x64]
    os: [freebsd]

  '@parcel/watcher-linux-arm-glibc@2.5.1':
    resolution: {integrity: sha512-RCdZlEyTs8geyBkkcnPWvtXLY44BCeZKmGYRtSgtwwnHR4dxfHRG3gR99XdMEdQ7KeiDdasJwwvNSF5jKtDwdA==}
    engines: {node: '>= 10.0.0'}
    cpu: [arm]
    os: [linux]

  '@parcel/watcher-linux-arm-musl@2.5.1':
    resolution: {integrity: sha512-6E+m/Mm1t1yhB8X412stiKFG3XykmgdIOqhjWj+VL8oHkKABfu/gjFj8DvLrYVHSBNC+/u5PeNrujiSQ1zwd1Q==}
    engines: {node: '>= 10.0.0'}
    cpu: [arm]
    os: [linux]

  '@parcel/watcher-linux-arm64-glibc@2.5.1':
    resolution: {integrity: sha512-LrGp+f02yU3BN9A+DGuY3v3bmnFUggAITBGriZHUREfNEzZh/GO06FF5u2kx8x+GBEUYfyTGamol4j3m9ANe8w==}
    engines: {node: '>= 10.0.0'}
    cpu: [arm64]
    os: [linux]

  '@parcel/watcher-linux-arm64-musl@2.5.1':
    resolution: {integrity: sha512-cFOjABi92pMYRXS7AcQv9/M1YuKRw8SZniCDw0ssQb/noPkRzA+HBDkwmyOJYp5wXcsTrhxO0zq1U11cK9jsFg==}
    engines: {node: '>= 10.0.0'}
    cpu: [arm64]
    os: [linux]

  '@parcel/watcher-linux-x64-glibc@2.5.1':
    resolution: {integrity: sha512-GcESn8NZySmfwlTsIur+49yDqSny2IhPeZfXunQi48DMugKeZ7uy1FX83pO0X22sHntJ4Ub+9k34XQCX+oHt2A==}
    engines: {node: '>= 10.0.0'}
    cpu: [x64]
    os: [linux]

  '@parcel/watcher-linux-x64-musl@2.5.1':
    resolution: {integrity: sha512-n0E2EQbatQ3bXhcH2D1XIAANAcTZkQICBPVaxMeaCVBtOpBZpWJuf7LwyWPSBDITb7In8mqQgJ7gH8CILCURXg==}
    engines: {node: '>= 10.0.0'}
    cpu: [x64]
    os: [linux]

  '@parcel/watcher-win32-arm64@2.5.1':
    resolution: {integrity: sha512-RFzklRvmc3PkjKjry3hLF9wD7ppR4AKcWNzH7kXR7GUe0Igb3Nz8fyPwtZCSquGrhU5HhUNDr/mKBqj7tqA2Vw==}
    engines: {node: '>= 10.0.0'}
    cpu: [arm64]
    os: [win32]

  '@parcel/watcher-win32-ia32@2.5.1':
    resolution: {integrity: sha512-c2KkcVN+NJmuA7CGlaGD1qJh1cLfDnQsHjE89E60vUEMlqduHGCdCLJCID5geFVM0dOtA3ZiIO8BoEQmzQVfpQ==}
    engines: {node: '>= 10.0.0'}
    cpu: [ia32]
    os: [win32]

  '@parcel/watcher-win32-x64@2.5.1':
    resolution: {integrity: sha512-9lHBdJITeNR++EvSQVUcaZoWupyHfXe1jZvGZ06O/5MflPcuPLtEphScIBL+AiCWBO46tDSHzWyD0uDmmZqsgA==}
    engines: {node: '>= 10.0.0'}
    cpu: [x64]
    os: [win32]

  '@parcel/watcher@2.5.1':
    resolution: {integrity: sha512-dfUnCxiN9H4ap84DvD2ubjw+3vUNpstxa0TneY/Paat8a3R4uQZDLSvWjmznAY/DoahqTHl9V46HF/Zs3F29pg==}
    engines: {node: '>= 10.0.0'}

  '@pkgjs/parseargs@0.11.0':
    resolution: {integrity: sha512-+1VkjdD0QBLPodGrJUeqarH8VAIvQODIbwh9XpP5Syisf7YoQgsJKPNFoqqLQlu+VQ/tVSshMR6loPMn8U+dPg==}
    engines: {node: '>=14'}

<<<<<<< HEAD
  '@rolldown/binding-darwin-arm64@1.0.0-beta.11':
    resolution: {integrity: sha512-2yMcrMd1DHYKHMTtY9fCo4TIeDQMvSfnHovXRh/BW+1E00mVu+H84UE0VFEPNedwLKW2Jg91mjfq1s6D/wVIzw==}
    cpu: [arm64]
    os: [darwin]

  '@rolldown/binding-darwin-x64@1.0.0-beta.11':
    resolution: {integrity: sha512-iP8GIEJ4UPlO5DD16d7OjRd3NLsuyer4nVYNnK8KqgjntxXQzDJoU8JzDIf0ujDk6KqrXgRloJWmbZziHOaCqA==}
    cpu: [x64]
    os: [darwin]

  '@rolldown/binding-freebsd-x64@1.0.0-beta.11':
    resolution: {integrity: sha512-w9DDiyGiHZwZbO5K/wALTslP93GiLDb/YYLiu9W4fOAmbZJE86FMf48Ltjtk7OVRwSMaHmbA7nYnft5xZQwchg==}
    cpu: [x64]
    os: [freebsd]

  '@rolldown/binding-linux-arm-gnueabihf@1.0.0-beta.11':
    resolution: {integrity: sha512-7Pd8I5lpELYtXWR3ByPuVa0tRkdCXOFyRHGTBLkZYjVD2XDn1d0i4EqmWZi1c29aTJFfZFOrQ9weXDyVQ+m8pQ==}
    cpu: [arm]
    os: [linux]

  '@rolldown/binding-linux-arm64-gnu@1.0.0-beta.11':
    resolution: {integrity: sha512-MxIa55Y7SczCv+wx/gr8IrIsJh8acXP2hfXs9GCtKdeMEk+vTo78oMNN/Wm3Ctg9TkIlkBu+JLcPPcXqt1I0Qw==}
    cpu: [arm64]
    os: [linux]

  '@rolldown/binding-linux-arm64-musl@1.0.0-beta.11':
    resolution: {integrity: sha512-My8Vq1n2Z4Wc3L+3u5f5eL4SSwELfOUSl9UpPejBmDA8llfjFrQ3sm3zhcqEAzmSEzGpU+bLUfh2P/GKVnjykg==}
    cpu: [arm64]
    os: [linux]

  '@rolldown/binding-linux-x64-gnu@1.0.0-beta.11':
    resolution: {integrity: sha512-3Frex4MdJcotcK8hK3SS0CVcjLbaP8s+4aSPW6LiOsIB6bGQtiZ22+VjkIJkUWYN1IvMeSXugsHLZ/GRPHlmMw==}
    cpu: [x64]
    os: [linux]

  '@rolldown/binding-linux-x64-musl@1.0.0-beta.11':
    resolution: {integrity: sha512-C95b2ItTidz5TDHbbWQ6rNms35/tzzfQtfKAvTABuk4cvE9dMpHpZjpYDcLh8yqmzBYDU4uPn+8kqRIQqt4U+A==}
    cpu: [x64]
    os: [linux]

  '@rolldown/binding-wasm32-wasi@1.0.0-beta.11':
    resolution: {integrity: sha512-V5MOsi6NGRb/Zfx+8ihicQoUNtPKw6Vrj9uk+7QhsX40yaEQZYdbnw7TUyErfLLMz25JOK2tvjT0V0udLKQUYQ==}
    engines: {node: '>=14.21.3'}
    cpu: [wasm32]

  '@rolldown/binding-win32-arm64-msvc@1.0.0-beta.11':
    resolution: {integrity: sha512-k4ZcHLJsTqWzLTFDOxn/FXtgGRlT5vuVJAIGC1ffJDf42TA02O2ZIzFQCX3FMa6/TtW/40g7P7fzH7rpw3CV6A==}
    cpu: [arm64]
    os: [win32]

  '@rolldown/binding-win32-ia32-msvc@1.0.0-beta.11':
    resolution: {integrity: sha512-mdnWQ1jDJ83r8aEcHUgcsx5Po8uYnVkdB8DLrNUI+krx9HoPd+jNEQjuLdULH/dj81+h+Gu+UMxGHQQqhhaV7Q==}
    cpu: [ia32]
    os: [win32]

  '@rolldown/binding-win32-x64-msvc@1.0.0-beta.11':
    resolution: {integrity: sha512-T7eTANffCdfeRut/MBVD2hYtgaKI18qCuk4d5VyG0jcXdqKvZhlIXTJctwRHbBRANNu3LmMP17ZKRt34+jthZw==}
    cpu: [x64]
    os: [win32]

  '@rolldown/pluginutils@1.0.0-beta.11':
    resolution: {integrity: sha512-L/gAA/hyCSuzTF1ftlzUSI/IKr2POHsv1Dd78GfqkR83KMNuswWD61JxGV2L7nRwBBBSDr6R1gCkdTmoN7W4ag==}
=======
  '@rolldown/binding-darwin-arm64@1.0.0-beta.12':
    resolution: {integrity: sha512-j1hI4roKCFmXyjJMbPTTxiElQrEZ275XO7Ms9rXY0mAWXNpssJyQyirswGBdPKhZ2UvlvswJcr8I4WMkmGx32w==}
    cpu: [arm64]
    os: [darwin]

  '@rolldown/binding-darwin-x64@1.0.0-beta.12':
    resolution: {integrity: sha512-Tadg7ebua+LxKBqAdzZYsnA0Aop6UDBThhfesE1CoAug31IdDPPXqRZ4g/nDFIbBTdEULbZkWOoVRwIJfD4N9Q==}
    cpu: [x64]
    os: [darwin]

  '@rolldown/binding-freebsd-x64@1.0.0-beta.12':
    resolution: {integrity: sha512-QxPKdiVdq2ZbSztdc2I6OQI9n095yyXcsGxkZ/qwQmufbUz5shvV4IghE+uDMzFsaTcNiL8mPYMDj0I2uJ7hcQ==}
    cpu: [x64]
    os: [freebsd]

  '@rolldown/binding-linux-arm-gnueabihf@1.0.0-beta.12':
    resolution: {integrity: sha512-YOCqlinwO0bME1PUvc1CAcXDMxcykJBlAiI8c+cvL2yOGogAW4sDOF0gKKWarqKTGwZaNa6F+Q2TT7yQsfx29g==}
    cpu: [arm]
    os: [linux]

  '@rolldown/binding-linux-arm64-gnu@1.0.0-beta.12':
    resolution: {integrity: sha512-uvAUSM2r0qOfn32AAHUfrq+6NdV4KqhzfzXAdhcKqYEsdngkueuQhyNxTJvzxOh94mx/Og1nB0EguKQQdjuEow==}
    cpu: [arm64]
    os: [linux]

  '@rolldown/binding-linux-arm64-musl@1.0.0-beta.12':
    resolution: {integrity: sha512-AEghLc8MxZmC0NcWtHdFIohoAP1J0YmlMxzKJMsty6ENcLrwSJEN33EAUlDDMYGBA83kNJkoykmBaIwR4WTqpQ==}
    cpu: [arm64]
    os: [linux]

  '@rolldown/binding-linux-x64-gnu@1.0.0-beta.12':
    resolution: {integrity: sha512-st8KG6hNsJcGB6cbQFrrjZkQseDhqjpHgfW7Hy398dwz7nQ93C7KdSKmOb0c0TI8+v+a0//Uo1NCvzSvt87Fag==}
    cpu: [x64]
    os: [linux]

  '@rolldown/binding-linux-x64-musl@1.0.0-beta.12':
    resolution: {integrity: sha512-P2iFutfGuNg8aSKbHur4jxBO6RD9N4Zs4wxxetaCpjH8JigXtqcAD53uOfSlRmOrABSThQwEB8xs+rt6jaaovA==}
    cpu: [x64]
    os: [linux]

  '@rolldown/binding-wasm32-wasi@1.0.0-beta.12':
    resolution: {integrity: sha512-ZCQGEFN5YWlJGL6B3GGXcj6hyVl/5aLms54l9Uz6sPnk24lvIEf/1XyuZpFrcpsiJkVpcFRSmKZe/uDDh9FSHg==}
    engines: {node: '>=14.21.3'}
    cpu: [wasm32]

  '@rolldown/binding-win32-arm64-msvc@1.0.0-beta.12':
    resolution: {integrity: sha512-rCOr7okRWCr2OJ67CQfhwlUqGvwltIzM0blBmUEd46fRyeSkV+0gW/h8ueJyYl0uQTvoAsavJNvkSsFxKcH7jg==}
    cpu: [arm64]
    os: [win32]

  '@rolldown/binding-win32-ia32-msvc@1.0.0-beta.12':
    resolution: {integrity: sha512-gHtuTs5FYaBbAJgobLYcOJpL7NwXFFzt4ZVEi0Zjsfjagyar2zZby8/Qa+ke4hh9ESewZn2vgHhzKWBvc6UWfQ==}
    cpu: [ia32]
    os: [win32]

  '@rolldown/binding-win32-x64-msvc@1.0.0-beta.12':
    resolution: {integrity: sha512-qbvOcFb3/OZFsxxkrstS47mWXYAfwu5bfDgjIRuJb6R01fzA73H/xm3KzOyVVriHpb0t4KX3wzsRlbLFkCYaPQ==}
    cpu: [x64]
    os: [win32]

  '@rolldown/pluginutils@1.0.0-beta.12':
    resolution: {integrity: sha512-VFBZWbTqklrtkHvm4LCEH1G7+ybldM8nvOFpXwOUNRtK1vzosxm6r7F/hbr2ISmMrUbBJO59S5JJKe5CsKeOMQ==}
>>>>>>> dabd9a05

  '@rollup/rollup-android-arm-eabi@4.41.1':
    resolution: {integrity: sha512-NELNvyEWZ6R9QMkiytB4/L4zSEaBC03KIXEghptLGLZWJ6VPrL63ooZQCOnlx36aQPGhzuOMwDerC1Eb2VmrLw==}
    cpu: [arm]
    os: [android]

  '@rollup/rollup-android-arm64@4.41.1':
    resolution: {integrity: sha512-DXdQe1BJ6TK47ukAoZLehRHhfKnKg9BjnQYUu9gzhI8Mwa1d2fzxA1aw2JixHVl403bwp1+/o/NhhHtxWJBgEA==}
    cpu: [arm64]
    os: [android]

  '@rollup/rollup-darwin-arm64@4.41.1':
    resolution: {integrity: sha512-5afxvwszzdulsU2w8JKWwY8/sJOLPzf0e1bFuvcW5h9zsEg+RQAojdW0ux2zyYAz7R8HvvzKCjLNJhVq965U7w==}
    cpu: [arm64]
    os: [darwin]

  '@rollup/rollup-darwin-x64@4.41.1':
    resolution: {integrity: sha512-egpJACny8QOdHNNMZKf8xY0Is6gIMz+tuqXlusxquWu3F833DcMwmGM7WlvCO9sB3OsPjdC4U0wHw5FabzCGZg==}
    cpu: [x64]
    os: [darwin]

  '@rollup/rollup-freebsd-arm64@4.41.1':
    resolution: {integrity: sha512-DBVMZH5vbjgRk3r0OzgjS38z+atlupJ7xfKIDJdZZL6sM6wjfDNo64aowcLPKIx7LMQi8vybB56uh1Ftck/Atg==}
    cpu: [arm64]
    os: [freebsd]

  '@rollup/rollup-freebsd-x64@4.41.1':
    resolution: {integrity: sha512-3FkydeohozEskBxNWEIbPfOE0aqQgB6ttTkJ159uWOFn42VLyfAiyD9UK5mhu+ItWzft60DycIN1Xdgiy8o/SA==}
    cpu: [x64]
    os: [freebsd]

  '@rollup/rollup-linux-arm-gnueabihf@4.41.1':
    resolution: {integrity: sha512-wC53ZNDgt0pqx5xCAgNunkTzFE8GTgdZ9EwYGVcg+jEjJdZGtq9xPjDnFgfFozQI/Xm1mh+D9YlYtl+ueswNEg==}
    cpu: [arm]
    os: [linux]

  '@rollup/rollup-linux-arm-musleabihf@4.41.1':
    resolution: {integrity: sha512-jwKCca1gbZkZLhLRtsrka5N8sFAaxrGz/7wRJ8Wwvq3jug7toO21vWlViihG85ei7uJTpzbXZRcORotE+xyrLA==}
    cpu: [arm]
    os: [linux]

  '@rollup/rollup-linux-arm64-gnu@4.41.1':
    resolution: {integrity: sha512-g0UBcNknsmmNQ8V2d/zD2P7WWfJKU0F1nu0k5pW4rvdb+BIqMm8ToluW/eeRmxCared5dD76lS04uL4UaNgpNA==}
    cpu: [arm64]
    os: [linux]

  '@rollup/rollup-linux-arm64-musl@4.41.1':
    resolution: {integrity: sha512-XZpeGB5TKEZWzIrj7sXr+BEaSgo/ma/kCgrZgL0oo5qdB1JlTzIYQKel/RmhT6vMAvOdM2teYlAaOGJpJ9lahg==}
    cpu: [arm64]
    os: [linux]

  '@rollup/rollup-linux-loongarch64-gnu@4.41.1':
    resolution: {integrity: sha512-bkCfDJ4qzWfFRCNt5RVV4DOw6KEgFTUZi2r2RuYhGWC8WhCA8lCAJhDeAmrM/fdiAH54m0mA0Vk2FGRPyzI+tw==}
    cpu: [loong64]
    os: [linux]

  '@rollup/rollup-linux-powerpc64le-gnu@4.41.1':
    resolution: {integrity: sha512-3mr3Xm+gvMX+/8EKogIZSIEF0WUu0HL9di+YWlJpO8CQBnoLAEL/roTCxuLncEdgcfJcvA4UMOf+2dnjl4Ut1A==}
    cpu: [ppc64]
    os: [linux]

  '@rollup/rollup-linux-riscv64-gnu@4.41.1':
    resolution: {integrity: sha512-3rwCIh6MQ1LGrvKJitQjZFuQnT2wxfU+ivhNBzmxXTXPllewOF7JR1s2vMX/tWtUYFgphygxjqMl76q4aMotGw==}
    cpu: [riscv64]
    os: [linux]

  '@rollup/rollup-linux-riscv64-musl@4.41.1':
    resolution: {integrity: sha512-LdIUOb3gvfmpkgFZuccNa2uYiqtgZAz3PTzjuM5bH3nvuy9ty6RGc/Q0+HDFrHrizJGVpjnTZ1yS5TNNjFlklw==}
    cpu: [riscv64]
    os: [linux]

  '@rollup/rollup-linux-s390x-gnu@4.41.1':
    resolution: {integrity: sha512-oIE6M8WC9ma6xYqjvPhzZYk6NbobIURvP/lEbh7FWplcMO6gn7MM2yHKA1eC/GvYwzNKK/1LYgqzdkZ8YFxR8g==}
    cpu: [s390x]
    os: [linux]

  '@rollup/rollup-linux-x64-gnu@4.41.1':
    resolution: {integrity: sha512-cWBOvayNvA+SyeQMp79BHPK8ws6sHSsYnK5zDcsC3Hsxr1dgTABKjMnMslPq1DvZIp6uO7kIWhiGwaTdR4Og9A==}
    cpu: [x64]
    os: [linux]

  '@rollup/rollup-linux-x64-musl@4.41.1':
    resolution: {integrity: sha512-y5CbN44M+pUCdGDlZFzGGBSKCA4A/J2ZH4edTYSSxFg7ce1Xt3GtydbVKWLlzL+INfFIZAEg1ZV6hh9+QQf9YQ==}
    cpu: [x64]
    os: [linux]

  '@rollup/rollup-win32-arm64-msvc@4.41.1':
    resolution: {integrity: sha512-lZkCxIrjlJlMt1dLO/FbpZbzt6J/A8p4DnqzSa4PWqPEUUUnzXLeki/iyPLfV0BmHItlYgHUqJe+3KiyydmiNQ==}
    cpu: [arm64]
    os: [win32]

  '@rollup/rollup-win32-ia32-msvc@4.41.1':
    resolution: {integrity: sha512-+psFT9+pIh2iuGsxFYYa/LhS5MFKmuivRsx9iPJWNSGbh2XVEjk90fmpUEjCnILPEPJnikAU6SFDiEUyOv90Pg==}
    cpu: [ia32]
    os: [win32]

  '@rollup/rollup-win32-x64-msvc@4.41.1':
    resolution: {integrity: sha512-Wq2zpapRYLfi4aKxf2Xff0tN+7slj2d4R87WEzqw7ZLsVvO5zwYCIuEGSZYiK41+GlwUo1HiR+GdkLEJnCKTCw==}
    cpu: [x64]
    os: [win32]

  '@trysound/sax@0.2.0':
    resolution: {integrity: sha512-L7z9BgrNEcYyUYtF+HaEfiS5ebkh9jXqbszz7pC0hRBPaatV0XjSD3+eHrpqFemQfgwiFF0QPIarnIihIDn7OA==}
    engines: {node: '>=10.13.0'}

  '@tybys/wasm-util@0.9.0':
    resolution: {integrity: sha512-6+7nlbMVX/PVDCwaIQ8nTOPveOcFLSt8GcXdx8hD0bt39uWxYT88uXzqTd4fTvqta7oeUJqudepapKNt2DYJFw==}

  '@types/chai@5.2.2':
    resolution: {integrity: sha512-8kB30R7Hwqf40JPiKhVzodJs2Qc1ZJ5zuT3uzw5Hq/dhNCl3G3l83jfpdI1e20BP348+fV7VIL/+FxaXkqBmWg==}

  '@types/deep-eql@4.0.2':
    resolution: {integrity: sha512-c9h9dVVMigMPc4bwTvC5dxqtqJZwQPePsWjPlpSOnojbor6pGqdk541lfA7AqFQr5pB1BRdq0juY9db81BwyFw==}

  '@types/estree@1.0.7':
    resolution: {integrity: sha512-w28IoSUCJpidD/TGviZwwMJckNESJZXFu7NBZ5YJ4mEUnNraUn9Pm8HSZm/jDF1pDWYKspWE7oVphigUPRakIQ==}

  '@types/json-schema@7.0.15':
    resolution: {integrity: sha512-5+fP8P8MFNC+AyZCDxrB2pkZFPGzqQWUzpSeuuVLvm8VMcorNYavBqoFcxK8bQz4Qsbn4oUEEem4wDLfcysGHA==}

  '@types/mdast@3.0.15':
    resolution: {integrity: sha512-LnwD+mUEfxWMa1QpDraczIn6k0Ee3SMicuYSSzS6ZYl2gKS09EClnJYGd8Du6rfc5r/GZEk5o1mRb8TaTj03sQ==}

  '@types/node@22.15.30':
    resolution: {integrity: sha512-6Q7lr06bEHdlfplU6YRbgG1SFBdlsfNC4/lX+SkhiTs0cpJkOElmWls8PxDFv4yY/xKb8Y6SO0OmSX4wgqTZbA==}

  '@types/normalize-package-data@2.4.4':
    resolution: {integrity: sha512-37i+OaWTh9qeK4LSHPsyRC7NahnGotNuZvjLSgcPzblpHB3rrCJxAOgI5gCdKm7coonsaX1Of0ILiTcnZjbfxA==}

  '@types/unist@2.0.11':
    resolution: {integrity: sha512-CmBKiL6NNo/OqgmMn95Fk9Whlp2mtvIv+KNpQKN2F4SjvrEesubTRWGYSg+BnWZOnlCaSTU1sMpsBOzgbYhnsA==}

  '@typescript-eslint/eslint-plugin@8.33.0':
    resolution: {integrity: sha512-CACyQuqSHt7ma3Ns601xykeBK/rDeZa3w6IS6UtMQbixO5DWy+8TilKkviGDH6jtWCo8FGRKEK5cLLkPvEammQ==}
    engines: {node: ^18.18.0 || ^20.9.0 || >=21.1.0}
    peerDependencies:
      '@typescript-eslint/parser': ^8.33.0
      eslint: ^8.57.0 || ^9.0.0
      typescript: '>=4.8.4 <5.9.0'

  '@typescript-eslint/parser@8.33.0':
    resolution: {integrity: sha512-JaehZvf6m0yqYp34+RVnihBAChkqeH+tqqhS0GuX1qgPpwLvmTPheKEs6OeCK6hVJgXZHJ2vbjnC9j119auStQ==}
    engines: {node: ^18.18.0 || ^20.9.0 || >=21.1.0}
    peerDependencies:
      eslint: ^8.57.0 || ^9.0.0
      typescript: '>=4.8.4 <5.9.0'

  '@typescript-eslint/project-service@8.33.0':
    resolution: {integrity: sha512-d1hz0u9l6N+u/gcrk6s6gYdl7/+pp8yHheRTqP6X5hVDKALEaTn8WfGiit7G511yueBEL3OpOEpD+3/MBdoN+A==}
    engines: {node: ^18.18.0 || ^20.9.0 || >=21.1.0}

  '@typescript-eslint/scope-manager@8.33.0':
    resolution: {integrity: sha512-LMi/oqrzpqxyO72ltP+dBSP6V0xiUb4saY7WLtxSfiNEBI8m321LLVFU9/QDJxjDQG9/tjSqKz/E3380TEqSTw==}
    engines: {node: ^18.18.0 || ^20.9.0 || >=21.1.0}

  '@typescript-eslint/tsconfig-utils@8.33.0':
    resolution: {integrity: sha512-sTkETlbqhEoiFmGr1gsdq5HyVbSOF0145SYDJ/EQmXHtKViCaGvnyLqWFFHtEXoS0J1yU8Wyou2UGmgW88fEug==}
    engines: {node: ^18.18.0 || ^20.9.0 || >=21.1.0}
    peerDependencies:
      typescript: '>=4.8.4 <5.9.0'

  '@typescript-eslint/type-utils@8.33.0':
    resolution: {integrity: sha512-lScnHNCBqL1QayuSrWeqAL5GmqNdVUQAAMTaCwdYEdWfIrSrOGzyLGRCHXcCixa5NK6i5l0AfSO2oBSjCjf4XQ==}
    engines: {node: ^18.18.0 || ^20.9.0 || >=21.1.0}
    peerDependencies:
      eslint: ^8.57.0 || ^9.0.0
      typescript: '>=4.8.4 <5.9.0'

  '@typescript-eslint/types@8.33.0':
    resolution: {integrity: sha512-DKuXOKpM5IDT1FA2g9x9x1Ug81YuKrzf4mYX8FAVSNu5Wo/LELHWQyM1pQaDkI42bX15PWl0vNPt1uGiIFUOpg==}
    engines: {node: ^18.18.0 || ^20.9.0 || >=21.1.0}

  '@typescript-eslint/typescript-estree@8.33.0':
    resolution: {integrity: sha512-vegY4FQoB6jL97Tu/lWRsAiUUp8qJTqzAmENH2k59SJhw0Th1oszb9Idq/FyyONLuNqT1OADJPXfyUNOR8SzAQ==}
    engines: {node: ^18.18.0 || ^20.9.0 || >=21.1.0}
    peerDependencies:
      typescript: '>=4.8.4 <5.9.0'

  '@typescript-eslint/utils@8.33.0':
    resolution: {integrity: sha512-lPFuQaLA9aSNa7D5u2EpRiqdAUhzShwGg/nhpBlc4GR6kcTABttCuyjFs8BcEZ8VWrjCBof/bePhP3Q3fS+Yrw==}
    engines: {node: ^18.18.0 || ^20.9.0 || >=21.1.0}
    peerDependencies:
      eslint: ^8.57.0 || ^9.0.0
      typescript: '>=4.8.4 <5.9.0'

  '@typescript-eslint/visitor-keys@8.33.0':
    resolution: {integrity: sha512-7RW7CMYoskiz5OOGAWjJFxgb7c5UNjTG292gYhWeOAcFmYCtVCSqjqSBj5zMhxbXo2JOW95YYrUWJfU0zrpaGQ==}
    engines: {node: ^18.18.0 || ^20.9.0 || >=21.1.0}

<<<<<<< HEAD
  '@typescript/native-preview-darwin-arm64@7.0.0-dev.20250605.1':
    resolution: {integrity: sha512-fkftk9+orn2beytfCCjgfprsybt8a0gybKoMm47YTuLz09QI/8ugclqYpu2Durs54UVLpssL+qZK+//aGbuiTQ==}
    engines: {node: '>=20.6.0'}
    cpu: [arm64]
    os: [darwin]

  '@typescript/native-preview-darwin-x64@7.0.0-dev.20250605.1':
    resolution: {integrity: sha512-ubfzZKLv105zDT5AjO9wIIrLz4ehXd0lwV+Gu7qRws9Oq3ojPVzzQs/B8Vh4zl3R1Zn1bzm8fSkIs0+kO1Ik5g==}
    engines: {node: '>=20.6.0'}
    cpu: [x64]
    os: [darwin]

  '@typescript/native-preview-linux-arm64@7.0.0-dev.20250605.1':
    resolution: {integrity: sha512-raRVls6Yx0zOt1Dj+xUOG6SAlq5B+dV731Re+86AfL0XQwWXU2YPK/QP8BRH4zv/PzOVzX274zBmTI6tSQC/1g==}
    engines: {node: '>=20.6.0'}
    cpu: [arm64]
    os: [linux]

  '@typescript/native-preview-linux-arm@7.0.0-dev.20250605.1':
    resolution: {integrity: sha512-kOHdWPxj/arjamt7s3p7DPDFZr84yAVxS1jHD2YWhwH/uotHu4RaFUYD+iYurl7b+B3numHFLwzWO9HvOXQbeQ==}
    engines: {node: '>=20.6.0'}
    cpu: [arm]
    os: [linux]

  '@typescript/native-preview-linux-x64@7.0.0-dev.20250605.1':
    resolution: {integrity: sha512-DFJO78Lr5NgJFclOJyOev5h0sDEKpUmIq3UHBEP8IOnyjZiHfDSSOUajC3miEI0FqW7sq/Ocixm2Q3jPXx8EUA==}
    engines: {node: '>=20.6.0'}
    cpu: [x64]
    os: [linux]

  '@typescript/native-preview-win32-arm64@7.0.0-dev.20250605.1':
    resolution: {integrity: sha512-t0IGSeQ7UFpahbWj6HoWevpl3aWopFKqIc6jgdy4Fr6FGdg+js68PBpx2wul+u4U8iC2s9hq4a3RrA1Ffj2jUw==}
    engines: {node: '>=20.6.0'}
    cpu: [arm64]
    os: [win32]

  '@typescript/native-preview-win32-x64@7.0.0-dev.20250605.1':
    resolution: {integrity: sha512-9QNuKDE0qEyH7hGfMwWAxLh8QEEPaFBKRQ65J2TuNYk5MC+K83yhHZhgZhNjftC0Wqj3aD2/mtUdxJjSUsOlmQ==}
    engines: {node: '>=20.6.0'}
    cpu: [x64]
    os: [win32]

  '@typescript/native-preview@7.0.0-dev.20250605.1':
    resolution: {integrity: sha512-JCxsGHd0pHC2H8fKRI9Ncw4gUyU6os4B2zp9o9hLlXVTyisdhoUmnznv91O5K1xBr1pmqZFqd6o7V4PCx8zZ8Q==}
    engines: {node: '>=20.6.0'}
    hasBin: true

  '@vitest/coverage-v8@3.1.4':
    resolution: {integrity: sha512-G4p6OtioySL+hPV7Y6JHlhpsODbJzt1ndwHAFkyk6vVjpK03PFsKnauZIzcd0PrK4zAbc5lc+jeZ+eNGiMA+iw==}
=======
  '@vitest/coverage-v8@3.2.2':
    resolution: {integrity: sha512-RVAi5xnqedSKvaoQyCTWvncMk8eYZcTTOsLK7XmnfOEvdGP/O/upA0/MA8Ss+Qs++mj0GcSRi/whR0S5iBPpTQ==}
>>>>>>> dabd9a05
    peerDependencies:
      '@vitest/browser': 3.2.2
      vitest: 3.2.2
    peerDependenciesMeta:
      '@vitest/browser':
        optional: true

  '@vitest/expect@3.2.2':
    resolution: {integrity: sha512-ipHw0z669vEMjzz3xQE8nJX1s0rQIb7oEl4jjl35qWTwm/KIHERIg/p/zORrjAaZKXfsv7IybcNGHwhOOAPMwQ==}

  '@vitest/mocker@3.2.2':
    resolution: {integrity: sha512-jKojcaRyIYpDEf+s7/dD3LJt53c0dPfp5zCPXz9H/kcGrSlovU/t1yEaNzM9oFME3dcd4ULwRI/x0Po1Zf+LTw==}
    peerDependencies:
      msw: ^2.4.9
      vite: ^5.0.0 || ^6.0.0 || ^7.0.0-0
    peerDependenciesMeta:
      msw:
        optional: true
      vite:
        optional: true

  '@vitest/pretty-format@3.2.2':
    resolution: {integrity: sha512-FY4o4U1UDhO9KMd2Wee5vumwcaHw7Vg4V7yR4Oq6uK34nhEJOmdRYrk3ClburPRUA09lXD/oXWZ8y/Sdma0aUQ==}

  '@vitest/runner@3.2.2':
    resolution: {integrity: sha512-GYcHcaS3ejGRZYed2GAkvsjBeXIEerDKdX3orQrBJqLRiea4NSS9qvn9Nxmuy1IwIB+EjFOaxXnX79l8HFaBwg==}

  '@vitest/snapshot@3.2.2':
    resolution: {integrity: sha512-aMEI2XFlR1aNECbBs5C5IZopfi5Lb8QJZGGpzS8ZUHML5La5wCbrbhLOVSME68qwpT05ROEEOAZPRXFpxZV2wA==}

  '@vitest/spy@3.2.2':
    resolution: {integrity: sha512-6Utxlx3o7pcTxvp0u8kUiXtRFScMrUg28KjB3R2hon7w4YqOFAEA9QwzPVVS1QNL3smo4xRNOpNZClRVfpMcYg==}

  '@vitest/utils@3.2.2':
    resolution: {integrity: sha512-qJYMllrWpF/OYfWHP32T31QCaLa3BAzT/n/8mNGhPdVcjY+JYazQFO1nsJvXU12Kp1xMpNY4AGuljPTNjQve6A==}

  '@volar/language-core@2.4.14':
    resolution: {integrity: sha512-X6beusV0DvuVseaOEy7GoagS4rYHgDHnTrdOj5jeUb49fW5ceQyP9Ej5rBhqgz2wJggl+2fDbbojq1XKaxDi6w==}

  '@volar/source-map@2.4.14':
    resolution: {integrity: sha512-5TeKKMh7Sfxo8021cJfmBzcjfY1SsXsPMMjMvjY7ivesdnybqqS+GxGAoXHAOUawQTwtdUxgP65Im+dEmvWtYQ==}

  '@volar/typescript@2.4.14':
    resolution: {integrity: sha512-p8Z6f/bZM3/HyCdRNFZOEEzts51uV8WHeN8Tnfnm2EBv6FDB2TQLzfVx7aJvnl8ofKAOnS64B2O8bImBFaauRw==}

  '@vue/compiler-core@3.5.15':
    resolution: {integrity: sha512-nGRc6YJg/kxNqbv/7Tg4juirPnjHvuVdhcmDvQWVZXlLHjouq7VsKmV1hIxM/8yKM0VUfwT/Uzc0lO510ltZqw==}

  '@vue/compiler-core@3.5.16':
    resolution: {integrity: sha512-AOQS2eaQOaaZQoL1u+2rCJIKDruNXVBZSiUD3chnUrsoX5ZTQMaCvXlWNIfxBJuU15r1o7+mpo5223KVtIhAgQ==}

  '@vue/compiler-dom@3.5.15':
    resolution: {integrity: sha512-ZelQd9n+O/UCBdL00rlwCrsArSak+YLZpBVuNDio1hN3+wrCshYZEDUO3khSLAzPbF1oQS2duEoMDUHScUlYjA==}

  '@vue/compiler-dom@3.5.16':
    resolution: {integrity: sha512-SSJIhBr/teipXiXjmWOVWLnxjNGo65Oj/8wTEQz0nqwQeP75jWZ0n4sF24Zxoht1cuJoWopwj0J0exYwCJ0dCQ==}

  '@vue/compiler-sfc@3.5.16':
    resolution: {integrity: sha512-rQR6VSFNpiinDy/DVUE0vHoIDUF++6p910cgcZoaAUm3POxgNOOdS/xgoll3rNdKYTYPnnbARDCZOyZ+QSe6Pw==}

  '@vue/compiler-ssr@3.5.16':
    resolution: {integrity: sha512-d2V7kfxbdsjrDSGlJE7my1ZzCXViEcqN6w14DOsDrUCHEA6vbnVCpRFfrc4ryCP/lCKzX2eS1YtnLE/BuC9f/A==}

  '@vue/compiler-vue2@2.7.16':
    resolution: {integrity: sha512-qYC3Psj9S/mfu9uVi5WvNZIzq+xnXMhOwbTFKKDD7b1lhpnn71jXSFdTQ+WsIEk0ONCd7VV2IMm7ONl6tbQ86A==}

  '@vue/language-core@2.0.29':
    resolution: {integrity: sha512-o2qz9JPjhdoVj8D2+9bDXbaI4q2uZTHQA/dbyZT4Bj1FR9viZxDJnLcKVHfxdn6wsOzRgpqIzJEEmSSvgMvDTQ==}
    peerDependencies:
      typescript: '*'
    peerDependenciesMeta:
      typescript:
        optional: true

  '@vue/language-core@2.2.10':
    resolution: {integrity: sha512-+yNoYx6XIKuAO8Mqh1vGytu8jkFEOH5C8iOv3i8Z/65A7x9iAOXA97Q+PqZ3nlm2lxf5rOJuIGI/wDtx/riNYw==}
    peerDependencies:
      typescript: '*'
    peerDependenciesMeta:
      typescript:
        optional: true

  '@vue/reactivity@3.5.16':
    resolution: {integrity: sha512-FG5Q5ee/kxhIm1p2bykPpPwqiUBV3kFySsHEQha5BJvjXdZTUfmya7wP7zC39dFuZAcf/PD5S4Lni55vGLMhvA==}

  '@vue/runtime-core@3.5.16':
    resolution: {integrity: sha512-bw5Ykq6+JFHYxrQa7Tjr+VSzw7Dj4ldR/udyBZbq73fCdJmyy5MPIFR9IX/M5Qs+TtTjuyUTCnmK3lWWwpAcFQ==}

  '@vue/runtime-dom@3.5.16':
    resolution: {integrity: sha512-T1qqYJsG2xMGhImRUV9y/RseB9d0eCYZQ4CWca9ztCuiPj/XWNNN+lkNBuzVbia5z4/cgxdL28NoQCvC0Xcfww==}

  '@vue/server-renderer@3.5.16':
    resolution: {integrity: sha512-BrX0qLiv/WugguGsnQUJiYOE0Fe5mZTwi6b7X/ybGB0vfrPH9z0gD/Y6WOR1sGCgX4gc25L1RYS5eYQKDMoNIg==}
    peerDependencies:
      vue: 3.5.16

  '@vue/shared@3.5.15':
    resolution: {integrity: sha512-bKvgFJJL1ZX9KxMCTQY6xD9Dhe3nusd1OhyOb1cJYGqvAr0Vg8FIjHPMOEVbJ9GDT9HG+Bjdn4oS8ohKP8EvoA==}

  '@vue/shared@3.5.16':
    resolution: {integrity: sha512-c/0fWy3Jw6Z8L9FmTyYfkpM5zklnqqa9+a6dz3DvONRKW2NEbh46BP0FHuLFSWi2TnQEtp91Z6zOWNrU6QiyPg==}

  acorn-jsx@5.3.2:
    resolution: {integrity: sha512-rq9s+JNhf0IChjtDXxllJ7g41oZk5SlXtp0LHwyA5cejwn7vKmKp4pPri6YEePv2PU65sAsegbXtIinmDFDXgQ==}
    peerDependencies:
      acorn: ^6.0.0 || ^7.0.0 || ^8.0.0

  acorn@8.14.1:
    resolution: {integrity: sha512-OvQ/2pUDKmgfCg++xsTX1wGxfTaszcHVcTctW4UJB4hibJx2HXxxO5UmVgyjMa+ZDsiaf5wWLXYpRWMmBI0QHg==}
    engines: {node: '>=0.4.0'}
    hasBin: true

  ajv@6.12.6:
    resolution: {integrity: sha512-j3fVLgvTo527anyYyJOGTYJbG+vnnQYvE0m5mmkc1TK+nxAppkCLMIL0aZ4dblVCNoGShhm+kzE4ZUykBoMg4g==}

  alien-signals@1.0.13:
    resolution: {integrity: sha512-OGj9yyTnJEttvzhTUWuscOvtqxq5vrhF7vL9oS0xJ2mK0ItPYP1/y+vCFebfxoEyAz0++1AIwJ5CMr+Fk3nDmg==}

  ansi-regex@5.0.1:
    resolution: {integrity: sha512-quJQXlTSUGL2LH9SUXo8VwsY4soanhgo6LNSm84E1LBcE8s3O0wpdiRzyR9z/ZZJMlMWv37qOOb9pdJlMUEKFQ==}
    engines: {node: '>=8'}

  ansi-regex@6.1.0:
    resolution: {integrity: sha512-7HSX4QQb4CspciLpVFwyRe79O3xsIZDDLER21kERQ71oaPodF8jL725AgJMFAYbooIqolJoRLuM81SpeUkpkvA==}
    engines: {node: '>=12'}

  ansi-styles@4.3.0:
    resolution: {integrity: sha512-zbB9rCJAT1rbjiVDb2hqKFHNYLxgtk8NURxZ3IZwD3F6NtxbXZQCnnSi1Lkx+IDohdPlFp222wVALIheZJQSEg==}
    engines: {node: '>=8'}

  ansi-styles@6.2.1:
    resolution: {integrity: sha512-bN798gFfQX+viw3R7yrGWRqnrN2oRkEkUjjl4JNn4E8GxxbjtG3FbrEIIY3l8/hrwUwIeCZvi4QuOTP4MErVug==}
    engines: {node: '>=12'}

  ansis@4.0.0:
    resolution: {integrity: sha512-P8nrHI1EyW9OfBt1X7hMSwGN2vwRuqHSKJAT1gbLWZRzDa24oHjYwGHvEgHeBepupzk878yS/HBZ0NMPYtbolw==}
    engines: {node: '>=14'}

  argparse@2.0.1:
    resolution: {integrity: sha512-8+9WqebbFzpX9OR+Wa6O29asIogeRMzcGtAINdpMHHyAg10f05aSFVBbcEqGf/PXw1EjAZ+q2/bEBg3DvurK3Q==}

  assertion-error@2.0.1:
    resolution: {integrity: sha512-Izi8RQcffqCeNVgFigKli1ssklIbpHnCYc6AknXGYoB6grJqyeby7jv12JUQgmTAnIDnbck1uxksT4dzN3PWBA==}
    engines: {node: '>=12'}

  ast-kit@2.1.0:
    resolution: {integrity: sha512-ROM2LlXbZBZVk97crfw8PGDOBzzsJvN2uJCmwswvPUNyfH14eg90mSN3xNqsri1JS1G9cz0VzeDUhxJkTrr4Ew==}
    engines: {node: '>=20.18.0'}

  ast-v8-to-istanbul@0.3.3:
    resolution: {integrity: sha512-MuXMrSLVVoA6sYN/6Hke18vMzrT4TZNbZIj/hvh0fnYFpO+/kFXcLIaiPwXXWaQUPg4yJD8fj+lfJ7/1EBconw==}

  automd@0.4.0:
    resolution: {integrity: sha512-zU63NNzqdaUoFMUgw6srqFem4p+FiKV+wsavIsaT8NDyJK9H7SsElWv/+3kiCvJp71Ukjau9Roz0kF1hCy0cYA==}
    hasBin: true

  autoprefixer@10.4.21:
    resolution: {integrity: sha512-O+A6LWV5LDHSJD3LjHYoNi4VLsj/Whi7k6zG12xTYaU4cQ8oxQGckXNX8cRHK5yOZ/ppVHe0ZBXGzSV9jXdVbQ==}
    engines: {node: ^10 || ^12 || >=14}
    hasBin: true
    peerDependencies:
      postcss: ^8.1.0

  balanced-match@1.0.2:
    resolution: {integrity: sha512-3oSeUO0TMV67hN1AmbXsK4yaqU7tjiHlbxRDZOpH0KW9+CeX4bRAaX0Anxt0tx2MrpRpWwQaPwIlISEJhYU5Pw==}

  birpc@2.3.0:
    resolution: {integrity: sha512-ijbtkn/F3Pvzb6jHypHRyve2QApOCZDR25D/VnkY2G/lBNcXCTsnsCxgY4k4PkVB7zfwzYbY3O9Lcqe3xufS5g==}

  boolbase@1.0.0:
    resolution: {integrity: sha512-JZOSA7Mo9sNGB8+UjSgzdLtokWAky1zbztM3WRLCbZ70/3cTANmQmOdR7y2g+J0e2WXywy1yS468tY+IruqEww==}

  brace-expansion@1.1.11:
    resolution: {integrity: sha512-iCuPHDFgrHX7H2vEI/5xpz07zSHB00TpugqhmYtVmMO6518mCuRMoOYFldEBl0g187ufozdaHgWKcYFb61qGiA==}

  brace-expansion@2.0.1:
    resolution: {integrity: sha512-XnAIvQ8eM+kC6aULx6wuQiwVsnzsi9d3WxzV3FpWTGA19F621kwdbsAcFKXgKUHZWsy+mY6iL1sHTxWEFCytDA==}

  braces@3.0.3:
    resolution: {integrity: sha512-yQbXgO/OSZVD2IsiLlro+7Hf6Q18EJrKSEsdoMzKePKXct3gvD8oLcOQdIzGupr5Fj+EDe8gO/lxc1BzfMpxvA==}
    engines: {node: '>=8'}

  browserslist@4.24.5:
    resolution: {integrity: sha512-FDToo4Wo82hIdgc1CQ+NQD0hEhmpPjrZ3hiUgwgOG6IuTdlpr8jdjyG24P6cNP1yJpTLzS5OcGgSw0xmDU1/Tw==}
    engines: {node: ^6 || ^7 || ^8 || ^9 || ^10 || ^11 || ^12 || >=13.7}
    hasBin: true

  builtin-modules@3.3.0:
    resolution: {integrity: sha512-zhaCDicdLuWN5UbN5IMnFqNMhNfo919sH85y2/ea+5Yg9TsTkeZxpL+JLbp6cgYFS4sRLp3YV4S6yDuqVWHYOw==}
    engines: {node: '>=6'}

  bundle-name@4.1.0:
    resolution: {integrity: sha512-tjwM5exMg6BGRI+kNmTntNsvdZS1X8BFYS6tnJ2hdH0kVxM6/eVZ2xy+FqStSWvYmtfFMDLIxurorHwDKfDz5Q==}
    engines: {node: '>=18'}

  c12@3.0.4:
    resolution: {integrity: sha512-t5FaZTYbbCtvxuZq9xxIruYydrAGsJ+8UdP0pZzMiK2xl/gNiSOy0OxhLzHUEEb0m1QXYqfzfvyIFEmz/g9lqg==}
    peerDependencies:
      magicast: ^0.3.5
    peerDependenciesMeta:
      magicast:
        optional: true

  cac@6.7.14:
    resolution: {integrity: sha512-b6Ilus+c3RrdDk+JhLKUAQfzzgLEPy6wcXqS7f/xe1EETvsDP6GORG7SFuOs6cID5YkqchW/LXZbX5bc8j7ZcQ==}
    engines: {node: '>=8'}

  callsites@3.1.0:
    resolution: {integrity: sha512-P8BjAsXvZS+VIDUI11hHCQEv74YT67YUi5JJFNWIqL235sBmjX4+qx9Muvls5ivyNENctx46xQLQ3aTuE7ssaQ==}
    engines: {node: '>=6'}

  caniuse-api@3.0.0:
    resolution: {integrity: sha512-bsTwuIg/BZZK/vreVTYYbSWoe2F+71P7K5QGEX+pT250DZbfU1MQ5prOKpPR+LL6uWKK3KMwMCAS74QB3Um1uw==}

  caniuse-lite@1.0.30001718:
    resolution: {integrity: sha512-AflseV1ahcSunK53NfEs9gFWgOEmzr0f+kaMFA4xiLZlr9Hzt7HxcSpIFcnNCUkz6R6dWKa54rUz3HUmI3nVcw==}

  chai@5.2.0:
    resolution: {integrity: sha512-mCuXncKXk5iCLhfhwTc0izo0gtEmpz5CtG2y8GiOINBlMVS6v8TMRc5TaLWKS6692m9+dVVfzgeVxR5UxWHTYw==}
    engines: {node: '>=12'}

  chalk@4.1.2:
    resolution: {integrity: sha512-oKnbhFyRIXpUuez8iBMmyEa4nbj4IOQyuhc/wy9kY7/WVPcwIO9VA668Pu8RkO7+0G76SLROeyw9CpQ061i4mA==}
    engines: {node: '>=10'}

  changelogen@0.6.1:
    resolution: {integrity: sha512-rTw2bZgiEHMgyYzWFMH+qTMFOSpCf4qwmd8LyxLDUKCtL4T/7O7978tPPtKYpjiFbPoHG64y4ugdF0Mt/l+lQg==}
    hasBin: true

  character-entities-legacy@1.1.4:
    resolution: {integrity: sha512-3Xnr+7ZFS1uxeiUDvV02wQ+QDbc55o97tIV5zHScSPJpcLm/r0DFPcoY3tYRp+VZukxuMeKgXYmsXQHO05zQeA==}

  character-entities@1.2.4:
    resolution: {integrity: sha512-iBMyeEHxfVnIakwOuDXpVkc54HijNgCyQB2w0VfGQThle6NXn50zU6V/u+LDhxHcDUPojn6Kpga3PTAD8W1bQw==}

  character-reference-invalid@1.1.4:
    resolution: {integrity: sha512-mKKUkUbhPpQlCOfIuZkvSEgktjPFIsZKRRbC6KWVEMvlzblj3i3asQv5ODsrwt0N3pHAEvjP8KTQPHkp0+6jOg==}

  check-error@2.1.1:
    resolution: {integrity: sha512-OAlb+T7V4Op9OwdkjmguYRqncdlx5JiofwOAUkmTF+jNdHwzTaTs4sRAGpzLF3oOz5xAyDGrPgeIDFQmDOTiJw==}
    engines: {node: '>= 16'}

  chokidar@4.0.3:
    resolution: {integrity: sha512-Qgzu8kfBvo+cA4962jnP1KkS6Dop5NS6g7R5LFYJr4b8Ub94PPQXUksCw9PvXoeXPRRddRNC5C1JQUR2SMGtnA==}
    engines: {node: '>= 14.16.0'}

  ci-info@4.2.0:
    resolution: {integrity: sha512-cYY9mypksY8NRqgDB1XD1RiJL338v/551niynFTGkZOO2LHuB2OmOYxDIe/ttN9AHwrqdum1360G3ald0W9kCg==}
    engines: {node: '>=8'}

  citty@0.1.6:
    resolution: {integrity: sha512-tskPPKEs8D2KPafUypv2gxwJP8h/OaJmC82QQGGDQcHvXX43xF2VDACcJVmZ0EuSxkpO9Kc4MlrA3q0+FG58AQ==}

  clean-regexp@1.0.0:
    resolution: {integrity: sha512-GfisEZEJvzKrmGWkvfhgzcz/BllN1USeqD2V6tg14OAOgaCD2Z/PUEuxnAZ/nPvmaHRG7a8y77p1T/IRQ4D1Hw==}
    engines: {node: '>=4'}

  color-convert@2.0.1:
    resolution: {integrity: sha512-RRECPsj7iu/xb5oKYcsFHSppFNnsj/52OVTRKb4zP5onXwVF3zVmmToNcOfGC+CRDpfK/U584fMg38ZHCaElKQ==}
    engines: {node: '>=7.0.0'}

  color-name@1.1.4:
    resolution: {integrity: sha512-dOy+3AuW3a2wNbZHIuMZpTcgjGuLU/uBL/ubcZF9OXbDo8ff4O8yVp5Bf0efS8uEoYo5q4Fx7dY9OgQGXgAsQA==}

  colord@2.9.3:
    resolution: {integrity: sha512-jeC1axXpnb0/2nn/Y1LPuLdgXBLH7aDcHu4KEKfqw3CUhX7ZpfBSlPKyqXE6btIgEzfWtrX3/tyBCaCvXvMkOw==}

  commander@7.2.0:
    resolution: {integrity: sha512-QrWXB+ZQSVPmIWIhtEO9H+gwHaMGYiF5ChvoJ+K9ZGHG/sVsa6yiesAD1GC/x46sET00Xlwo1u49RVVVzvcSkw==}
    engines: {node: '>= 10'}

  computeds@0.0.1:
    resolution: {integrity: sha512-7CEBgcMjVmitjYo5q8JTJVra6X5mQ20uTThdK+0kR7UEaDrAWEQcRiBtWJzga4eRpP6afNwwLsX2SET2JhVB1Q==}

  concat-map@0.0.1:
    resolution: {integrity: sha512-/Srv4dswyQNBfohGpz9o6Yb3Gz3SrUDqBH5rTuhGR7ahtlbYKnVxw2bCFMRljaA7EXHaXZ8wsHdodFvbkhKmqg==}

  confbox@0.1.8:
    resolution: {integrity: sha512-RMtmw0iFkeR4YV+fUOSucriAQNb9g8zFR52MWCtl+cCZOFRNL6zeB395vPzFhEjjn4fMxXudmELnl/KF/WrK6w==}

  confbox@0.2.2:
    resolution: {integrity: sha512-1NB+BKqhtNipMsov4xI/NnhCKp9XG9NamYp5PVm9klAT0fsrNPjaFICsCFhNhwZJKNh7zB/3q8qXz0E9oaMNtQ==}

  consola@3.4.2:
    resolution: {integrity: sha512-5IKcdX0nnYavi6G7TtOhwkYzyjfJlatbjMjuLSfE2kYT5pMDOilZ4OvMhi637CcDICTmz3wARPoyhqyX1Y+XvA==}
    engines: {node: ^14.18.0 || >=16.10.0}

  convert-gitmoji@0.1.5:
    resolution: {integrity: sha512-4wqOafJdk2tqZC++cjcbGcaJ13BZ3kwldf06PTiAQRAB76Z1KJwZNL1SaRZMi2w1FM9RYTgZ6QErS8NUl/GBmQ==}

  core-js-compat@3.42.0:
    resolution: {integrity: sha512-bQasjMfyDGyaeWKBIu33lHh9qlSR0MFE/Nmc6nMjf/iU9b3rSMdAYz1Baxrv4lPdGUsTqZudHA4jIGSJy0SWZQ==}

  cross-spawn@7.0.6:
    resolution: {integrity: sha512-uV2QOWP2nWzsy2aMp8aRibhi9dlzF5Hgh5SHaB9OiTGEyDTiJJyx0uy51QXdyWbtAHNua4XJzUKca3OzKUd3vA==}
    engines: {node: '>= 8'}

  css-declaration-sorter@7.2.0:
    resolution: {integrity: sha512-h70rUM+3PNFuaBDTLe8wF/cdWu+dOZmb7pJt8Z2sedYbAcQVQV/tEchueg3GWxwqS0cxtbxmaHEdkNACqcvsow==}
    engines: {node: ^14 || ^16 || >=18}
    peerDependencies:
      postcss: ^8.0.9

  css-select@5.1.0:
    resolution: {integrity: sha512-nwoRF1rvRRnnCqqY7updORDsuqKzqYJ28+oSMaJMMgOauh3fvwHqMS7EZpIPqK8GL+g9mKxF1vP/ZjSeNjEVHg==}

  css-tree@2.2.1:
    resolution: {integrity: sha512-OA0mILzGc1kCOCSJerOeqDxDQ4HOh+G8NbOJFOTgOCzpw7fCBubk0fEyxp8AgOL/jvLgYA/uV0cMbe43ElF1JA==}
    engines: {node: ^10 || ^12.20.0 || ^14.13.0 || >=15.0.0, npm: '>=7.0.0'}

  css-tree@2.3.1:
    resolution: {integrity: sha512-6Fv1DV/TYw//QF5IzQdqsNDjx/wc8TrMBZsqjL9eW01tWb7R7k/mq+/VXfJCl7SoD5emsJop9cOByJZfs8hYIw==}
    engines: {node: ^10 || ^12.20.0 || ^14.13.0 || >=15.0.0}

  css-what@6.1.0:
    resolution: {integrity: sha512-HTUrgRJ7r4dsZKU6GjmpfRK1O76h97Z8MfS1G0FozR+oF2kG6Vfe8JE6zwrkbxigziPHinCJ+gCPjA9EaBDtRw==}
    engines: {node: '>= 6'}

  cssesc@3.0.0:
    resolution: {integrity: sha512-/Tb/JcjK111nNScGob5MNtsntNM1aCNUDipB/TkwZFhyDrrE47SOx/18wF2bbjgc3ZzCSKW1T5nt5EbFoAz/Vg==}
    engines: {node: '>=4'}
    hasBin: true

  cssnano-preset-default@7.0.7:
    resolution: {integrity: sha512-jW6CG/7PNB6MufOrlovs1TvBTEVmhY45yz+bd0h6nw3h6d+1e+/TX+0fflZ+LzvZombbT5f+KC063w9VoHeHow==}
    engines: {node: ^18.12.0 || ^20.9.0 || >=22.0}
    peerDependencies:
      postcss: ^8.4.32

  cssnano-utils@5.0.1:
    resolution: {integrity: sha512-ZIP71eQgG9JwjVZsTPSqhc6GHgEr53uJ7tK5///VfyWj6Xp2DBmixWHqJgPno+PqATzn48pL42ww9x5SSGmhZg==}
    engines: {node: ^18.12.0 || ^20.9.0 || >=22.0}
    peerDependencies:
      postcss: ^8.4.32

  cssnano@7.0.7:
    resolution: {integrity: sha512-evKu7yiDIF7oS+EIpwFlMF730ijRyLFaM2o5cTxRGJR9OKHKkc+qP443ZEVR9kZG0syaAJJCPJyfv5pbrxlSng==}
    engines: {node: ^18.12.0 || ^20.9.0 || >=22.0}
    peerDependencies:
      postcss: ^8.4.32

  csso@5.0.5:
    resolution: {integrity: sha512-0LrrStPOdJj+SPCCrGhzryycLjwcgUSHBtxNA8aIDxf0GLsRh1cKYhB00Gd1lDOS4yGH69+SNn13+TWbVHETFQ==}
    engines: {node: ^10 || ^12.20.0 || ^14.13.0 || >=15.0.0, npm: '>=7.0.0'}

  csstype@3.1.3:
    resolution: {integrity: sha512-M1uQkMl8rQK/szD0LNhtqxIPLpimGm8sOBwU7lLnCpSbTyY3yeU1Vc7l4KT5zT4s/yOxHH5O7tIuuLOCnLADRw==}

  de-indent@1.0.2:
    resolution: {integrity: sha512-e/1zu3xH5MQryN2zdVaF0OrdNLUbvWxzMbi+iNA6Bky7l1RoP8a2fIbRocyHclXt/arDrrR6lL3TqFD9pMQTsg==}

  debug@4.4.1:
    resolution: {integrity: sha512-KcKCqiftBJcZr++7ykoDIEwSa3XWowTfNPo92BYxjXiyYEVrUQh2aLyhxBCwww+heortUFxEJYcRzosstTEBYQ==}
    engines: {node: '>=6.0'}
    peerDependencies:
      supports-color: '*'
    peerDependenciesMeta:
      supports-color:
        optional: true

  deep-eql@5.0.2:
    resolution: {integrity: sha512-h5k/5U50IJJFpzfL6nO9jaaumfjO/f2NjK/oYB2Djzm4p9L+3T9qWpZqZ2hAbLPuuYq9wrU08WQyBTL5GbPk5Q==}
    engines: {node: '>=6'}

  deep-is@0.1.4:
    resolution: {integrity: sha512-oIPzksmTg4/MriiaYGO+okXDT7ztn/w3Eptv/+gSIdMdKsJo0u4CfYNFJPy+4SKMuCqGw2wxnA+URMg3t8a/bQ==}

  default-browser-id@5.0.0:
    resolution: {integrity: sha512-A6p/pu/6fyBcA1TRz/GqWYPViplrftcW2gZC9q79ngNCKAeR/X3gcEdXQHl4KNXV+3wgIJ1CPkJQ3IHM6lcsyA==}
    engines: {node: '>=18'}

  default-browser@5.2.1:
    resolution: {integrity: sha512-WY/3TUME0x3KPYdRRxEJJvXRHV4PyPoUsxtZa78lwItwRQRHhd2U9xOscaT/YTf8uCXIAjeJOFBVEh/7FtD8Xg==}
    engines: {node: '>=18'}

  define-lazy-prop@3.0.0:
    resolution: {integrity: sha512-N+MeXYoqr3pOgn8xfyRPREN7gHakLYjhsHhWGT3fWAiL4IkAt0iDw14QiiEm2bE30c5XX5q0FtAA3CK5f9/BUg==}
    engines: {node: '>=12'}

  defu@6.1.4:
    resolution: {integrity: sha512-mEQCMmwJu317oSz8CwdIOdwf3xMif1ttiM8LTufzc3g6kR+9Pe236twL8j3IYT1F7GfRgGcW6MWxzZjLIkuHIg==}

  destr@2.0.5:
    resolution: {integrity: sha512-ugFTXCtDZunbzasqBxrK93Ik/DRYsO6S/fedkWEMKqt04xZ4csmnmwGDBAb07QWNaGMAmnTIemsYZCksjATwsA==}

  detect-libc@1.0.3:
    resolution: {integrity: sha512-pGjwhsmsp4kL2RTz08wcOlGN83otlqHeD/Z5T8GXZB+/YcpQ/dgo+lbU8ZsGxV0HIvqqxo9l7mqYwyYMD9bKDg==}
    engines: {node: '>=0.10'}
    hasBin: true

  didyoumean2@7.0.4:
    resolution: {integrity: sha512-+yW4SNY7W2DOWe2Jx5H4c2qMTFbLGM6wIyoDPkAPy66X+sD1KfYjBPAIWPVsYqMxelflaMQCloZDudELIPhLqA==}
    engines: {node: ^18.12.0 || >=20.9.0}

  dom-serializer@2.0.0:
    resolution: {integrity: sha512-wIkAryiqt/nV5EQKqQpo3SToSOV9J0DnbJqwK7Wv/Trc92zIAYZ4FlMu+JPFW1DfGFt81ZTCGgDEabffXeLyJg==}

  domelementtype@2.3.0:
    resolution: {integrity: sha512-OLETBj6w0OsagBwdXnPdN0cnMfF9opN69co+7ZrbfPGrdpPVNBUj02spi6B1N7wChLQiPn4CSH/zJvXw56gmHw==}

  domhandler@5.0.3:
    resolution: {integrity: sha512-cgwlv/1iFQiFnU96XXgROh8xTeetsnJiDsTc7TYCLFd9+/WNkIqPTxiM/8pSd8VIrhXGTf1Ny1q1hquVqDJB5w==}
    engines: {node: '>= 4'}

  domutils@3.2.2:
    resolution: {integrity: sha512-6kZKyUajlDuqlHKVX1w7gyslj9MPIXzIFiz/rGu35uC1wMi+kMhQwGhl4lt9unC9Vb9INnY9Z3/ZA3+FhASLaw==}

  dotenv@16.5.0:
    resolution: {integrity: sha512-m/C+AwOAr9/W1UOIZUo232ejMNnJAJtYQjUbHoNTBNTJSvqzzDh7vnrei3o3r3m9blf6ZoDkvcw0VmozNRFJxg==}
    engines: {node: '>=12'}

  dts-resolver@2.1.1:
    resolution: {integrity: sha512-3BiGFhB6mj5Kv+W2vdJseQUYW+SKVzAFJL6YNP6ursbrwy1fXHRotfHi3xLNxe4wZl/K8qbAFeCDjZLjzqxxRw==}
    engines: {node: '>=20.18.0'}
    peerDependencies:
      oxc-resolver: '>=11.0.0'
    peerDependenciesMeta:
      oxc-resolver:
        optional: true

  eastasianwidth@0.2.0:
    resolution: {integrity: sha512-I88TYZWc9XiYHRQ4/3c5rjjfgkjhLyW2luGIheGERbNQ6OY7yTybanSpDXZa8y7VUP9YmDcYa+eyq4ca7iLqWA==}

  electron-to-chromium@1.5.158:
    resolution: {integrity: sha512-9vcp2xHhkvraY6AHw2WMi+GDSLPX42qe2xjYaVoZqFRJiOcilVQFq9mZmpuHEQpzlgGDelKlV7ZiGcmMsc8WxQ==}

  emoji-regex@8.0.0:
    resolution: {integrity: sha512-MSjYzcWNOA0ewAHpz0MxpYFvwg6yjy1NG3xteoqz644VCo/RPgnr1/GGt+ic3iJTzQ8Eu3TdM14SawnVUmGE6A==}

  emoji-regex@9.2.2:
    resolution: {integrity: sha512-L18DaJsXSUk2+42pv8mLs5jJT2hqFkFE4j21wOmgbUqsZ2hL72NsUU785g9RXgo3s0ZNgVl42TiHp3ZtOv/Vyg==}

  entities@4.5.0:
    resolution: {integrity: sha512-V0hjH4dGPh9Ao5p0MoRY6BVqtwCjhz6vI5LT8AJ55H+4g9/4vbHx1I54fS0XuclLhDHArPQCiMjDxjaL8fPxhw==}
    engines: {node: '>=0.12'}

  error-ex@1.3.2:
    resolution: {integrity: sha512-7dFHNmqeFSEt2ZBsCriorKnn3Z2pj+fd9kmI6QoWw4//DL+icEBfc0U7qJCisqrTsKTjw4fNFy2pW9OqStD84g==}

  es-module-lexer@1.7.0:
    resolution: {integrity: sha512-jEQoCwk8hyb2AZziIOLhDqpm5+2ww5uIE6lkO/6jcOCusfk6LhMHpXXfBLXTZ7Ydyt0j4VoUQv6uGNYbdW+kBA==}

  esbuild@0.25.5:
    resolution: {integrity: sha512-P8OtKZRv/5J5hhz0cUAdu/cLuPIKXpQl1R9pZtvmHWQvrAUVd0UNIPT4IB4W3rNOqVO0rlqHmCIbSwxh/c9yUQ==}
    engines: {node: '>=18'}
    hasBin: true

  escalade@3.2.0:
    resolution: {integrity: sha512-WUj2qlxaQtO4g6Pq5c29GTcWGDyd8itL8zTlipgECz3JesAiiOKotd8JU6otB3PACgG6xkJUyVhboMS+bje/jA==}
    engines: {node: '>=6'}

  escape-string-regexp@1.0.5:
    resolution: {integrity: sha512-vbRorB5FUQWvla16U8R/qgaFIya2qGzwDrNmCZuYKrbdSUMG6I1ZCGQRefkRVhuOkIGVne7BQ35DSfo1qvJqFg==}
    engines: {node: '>=0.8.0'}

  escape-string-regexp@4.0.0:
    resolution: {integrity: sha512-TtpcNJ3XAzx3Gq8sWRzJaVajRs0uVxA2YAkdb1jm2YkPz4G6egUFAyA3n5vtEIZefPk5Wa4UXbKuS5fKkJWdgA==}
    engines: {node: '>=10'}

  eslint-config-unjs@0.4.2:
    resolution: {integrity: sha512-i9//hTramdqBZw/xwkk3Teako/eUZOw1QUaALr2euMt/K44DoCJj2aY3ppiHG7XE5HiYNkUYNaRAHjb9QhM3tQ==}
    peerDependencies:
      eslint: '*'
      typescript: '*'

  eslint-plugin-markdown@5.1.0:
    resolution: {integrity: sha512-SJeyKko1K6GwI0AN6xeCDToXDkfKZfXcexA6B+O2Wr2btUS9GrC+YgwSyVli5DJnctUHjFXcQ2cqTaAmVoLi2A==}
    engines: {node: ^18.18.0 || ^20.9.0 || >=21.1.0}
    peerDependencies:
      eslint: '>=8'

  eslint-plugin-unicorn@56.0.1:
    resolution: {integrity: sha512-FwVV0Uwf8XPfVnKSGpMg7NtlZh0G0gBarCaFcMUOoqPxXryxdYxTRRv4kH6B9TFCVIrjRXG+emcxIk2ayZilog==}
    engines: {node: '>=18.18'}
    peerDependencies:
      eslint: '>=8.56.0'

  eslint-scope@8.3.0:
    resolution: {integrity: sha512-pUNxi75F8MJ/GdeKtVLSbYg4ZI34J6C0C7sbL4YOp2exGwen7ZsuBqKzUhXd0qMQ362yET3z+uPwKeg/0C2XCQ==}
    engines: {node: ^18.18.0 || ^20.9.0 || >=21.1.0}

  eslint-visitor-keys@3.4.3:
    resolution: {integrity: sha512-wpc+LXeiyiisxPlEkUzU6svyS1frIO3Mgxj1fdy7Pm8Ygzguax2N3Fa/D/ag1WqbOprdI+uY6wMUl8/a2G+iag==}
    engines: {node: ^12.22.0 || ^14.17.0 || >=16.0.0}

  eslint-visitor-keys@4.2.0:
    resolution: {integrity: sha512-UyLnSehNt62FFhSwjZlHmeokpRK59rcz29j+F1/aDgbkbRTk7wIc9XzdoasMUbRNKDM0qQt/+BJ4BrpFeABemw==}
    engines: {node: ^18.18.0 || ^20.9.0 || >=21.1.0}

  eslint@9.28.0:
    resolution: {integrity: sha512-ocgh41VhRlf9+fVpe7QKzwLj9c92fDiqOj8Y3Sd4/ZmVA4Btx4PlUYPq4pp9JDyupkf1upbEXecxL2mwNV7jPQ==}
    engines: {node: ^18.18.0 || ^20.9.0 || >=21.1.0}
    hasBin: true
    peerDependencies:
      jiti: '*'
    peerDependenciesMeta:
      jiti:
        optional: true

  espree@10.3.0:
    resolution: {integrity: sha512-0QYC8b24HWY8zjRnDTL6RiHfDbAWn63qb4LMj1Z4b076A4une81+z03Kg7l7mn/48PUTqoLptSXez8oknU8Clg==}
    engines: {node: ^18.18.0 || ^20.9.0 || >=21.1.0}

  esquery@1.6.0:
    resolution: {integrity: sha512-ca9pw9fomFcKPvFLXhBKUK90ZvGibiGOvRJNbjljY7s7uq/5YO4BOzcYtJqExdx99rF6aAcnRxHmcUHcz6sQsg==}
    engines: {node: '>=0.10'}

  esrecurse@4.3.0:
    resolution: {integrity: sha512-KmfKL3b6G+RXvP8N1vr3Tq1kL/oCFgn2NYXEtqP8/L3pKapUA4G8cFVaoF3SU323CD4XypR/ffioHmkti6/Tag==}
    engines: {node: '>=4.0'}

  estraverse@5.3.0:
    resolution: {integrity: sha512-MMdARuVEQziNTeJD8DgMqmhwR11BRQ/cBP+pLtYdSTnf3MIO8fFeiINEbX36ZdNlfU/7A9f3gUw49B3oQsvwBA==}
    engines: {node: '>=4.0'}

  estree-walker@2.0.2:
    resolution: {integrity: sha512-Rfkk/Mp/DL7JVje3u18FxFujQlTNR2q6QfMSMB7AvCBx91NGj/ba3kCfza0f6dVDbw7YlRf/nDrn7pQrCCyQ/w==}

  estree-walker@3.0.3:
    resolution: {integrity: sha512-7RUKfXgSMMkzt6ZuXmqapOurLGPPfgj6l9uRZ7lRGolvk0y2yocc35LdcxKC5PQZdn2DMqioAQ2NoWcrTKmm6g==}

  esutils@2.0.3:
    resolution: {integrity: sha512-kVscqXk4OCp68SZ0dkgEKVi6/8ij300KBWTJq32P/dYeWTSwK41WyTxalN1eRmA5Z9UU/LX9D7FWSmV9SAYx6g==}
    engines: {node: '>=0.10.0'}

  expect-type@1.2.1:
    resolution: {integrity: sha512-/kP8CAwxzLVEeFrMm4kMmy4CCDlpipyA7MYLVrdJIkV0fYF0UaigQHRsxHiuY/GEea+bh4KSv3TIlgr+2UL6bw==}
    engines: {node: '>=12.0.0'}

  exsolve@1.0.5:
    resolution: {integrity: sha512-pz5dvkYYKQ1AHVrgOzBKWeP4u4FRb3a6DNK2ucr0OoNwYIU4QWsJ+NM36LLzORT+z845MzKHHhpXiUF5nvQoJg==}

  fast-deep-equal@3.1.3:
    resolution: {integrity: sha512-f3qQ9oQy9j2AhBe/H9VC91wLmKBCCU/gDOnKNAYG5hswO7BLKj09Hc5HYNz9cGI++xlpDCIgDaitVs03ATR84Q==}

  fast-glob@3.3.3:
    resolution: {integrity: sha512-7MptL8U0cqcFdzIzwOTHoilX9x5BrNqye7Z/LuC7kCMRio1EMSyqRK3BEAUD7sXRq4iT4AzTVuZdhgQ2TCvYLg==}
    engines: {node: '>=8.6.0'}

  fast-json-stable-stringify@2.1.0:
    resolution: {integrity: sha512-lhd/wF+Lk98HZoTCtlVraHtfh5XYijIjalXck7saUtuanSDyLMxnHhSXEDJqHxD7msR8D0uCmqlkwjCV8xvwHw==}

  fast-levenshtein@2.0.6:
    resolution: {integrity: sha512-DCXu6Ifhqcks7TZKY3Hxp3y6qphY5SJZmrWMDrKcERSOXWQdMhU9Ig/PYrzyw/ul9jOIyh0N4M0tbC5hodg8dw==}

  fastest-levenshtein@1.0.16:
    resolution: {integrity: sha512-eRnCtTTtGZFpQCwhJiUOuxPQWRXVKYDn0b2PeHfXL6/Zi53SLAzAHfVhVWK2AryC/WH05kGfxhFIPvTF0SXQzg==}
    engines: {node: '>= 4.9.1'}

  fastq@1.19.1:
    resolution: {integrity: sha512-GwLTyxkCXjXbxqIhTsMI2Nui8huMPtnxg7krajPJAjnEG/iiOS7i+zCtWGZR9G0NBKbXKh6X9m9UIsYX/N6vvQ==}

  fdir@6.4.4:
    resolution: {integrity: sha512-1NZP+GK4GfuAv3PqKvxQRDMjdSRZjnkq7KfhlNrCNNlZ0ygQFpebfrnfnq/W7fpUnAv9aGWmY1zKx7FYL3gwhg==}
    peerDependencies:
      picomatch: ^3 || ^4
    peerDependenciesMeta:
      picomatch:
        optional: true

  file-entry-cache@8.0.0:
    resolution: {integrity: sha512-XXTUwCvisa5oacNGRP9SfNtYBNAMi+RPwBFmblZEF7N7swHYQS6/Zfk7SRwx4D5j3CH211YNRco1DEMNVfZCnQ==}
    engines: {node: '>=16.0.0'}

  fill-range@7.1.1:
    resolution: {integrity: sha512-YsGpe3WHLK8ZYi4tWDg2Jy3ebRz2rXowDxnld4bkQB00cc/1Zw9AWnC0i9ztDJitivtQvaI9KaLyKrc+hBW0yg==}
    engines: {node: '>=8'}

  find-up@4.1.0:
    resolution: {integrity: sha512-PpOwAdQ/YlXQ2vj8a3h8IipDuYRi3wceVQQGYWxNINccq40Anw7BlsEXCMbt1Zt+OLA6Fq9suIpIWD0OsnISlw==}
    engines: {node: '>=8'}

  find-up@5.0.0:
    resolution: {integrity: sha512-78/PXT1wlLLDgTzDs7sjq9hzz0vXD+zn+7wypEe4fXQxCmdmqfGsEPQxmiCSQI3ajFV91bVSsvNtrJRiW6nGng==}
    engines: {node: '>=10'}

  flat-cache@4.0.1:
    resolution: {integrity: sha512-f7ccFPK3SXFHpx15UIGyRJ/FJQctuKZ0zVuN3frBo4HnK3cay9VEW0R6yPYFHC0AgqhukPzKjq22t5DmAyqGyw==}
    engines: {node: '>=16'}

  flatted@3.3.3:
    resolution: {integrity: sha512-GX+ysw4PBCz0PzosHDepZGANEuFCMLrnRTiEy9McGjmkCQYwRq4A/X786G/fjM/+OjsWSU1ZrY5qyARZmO/uwg==}

  foreground-child@3.3.1:
    resolution: {integrity: sha512-gIXjKqtFuWEgzFRJA9WCQeSJLZDjgJUOMCMzxtvFq/37KojM1BFGufqsCy0r4qSQmYLsZYMeyRqzIWOMup03sw==}
    engines: {node: '>=14'}

  fraction.js@4.3.7:
    resolution: {integrity: sha512-ZsDfxO51wGAXREY55a7la9LScWpwv9RxIrYABrlvOFBlH/ShPnrtsXeuUIfXKKOVicNxQ+o8JTbJvjS4M89yew==}

  fsevents@2.3.3:
    resolution: {integrity: sha512-5xoDfX+fL7faATnagmWPpbFtwh/R77WmMMqqHGS65C3vvB0YHrgF+B1YmZ3441tMj5n63k0212XNoJwzlhffQw==}
    engines: {node: ^8.16.0 || ^10.6.0 || >=11.0.0}
    os: [darwin]

  function-bind@1.1.2:
    resolution: {integrity: sha512-7XHNxH7qX9xG5mIwxkhumTox/MIRNcOgDrxWsMt2pAr23WHp6MrRlN7FBSFpCpr+oVO0F744iUgR82nJMfG2SA==}

  get-tsconfig@4.10.1:
    resolution: {integrity: sha512-auHyJ4AgMz7vgS8Hp3N6HXSmlMdUyhSUrfBF16w153rxtLIEOE+HGqaBppczZvnHLqQJfiHotCYpNhl0lUROFQ==}

  giget@2.0.0:
    resolution: {integrity: sha512-L5bGsVkxJbJgdnwyuheIunkGatUF/zssUoxxjACCseZYAVbaqdh9Tsmmlkl8vYan09H7sbvKt4pS8GqKLBrEzA==}
    hasBin: true

  glob-parent@5.1.2:
    resolution: {integrity: sha512-AOIgSQCepiJYwP3ARnGx+5VnTu2HBYdzbGP45eLw1vr3zB3vZLeyed1sC9hnbcOc9/SrMyM5RPQrkGz4aS9Zow==}
    engines: {node: '>= 6'}

  glob-parent@6.0.2:
    resolution: {integrity: sha512-XxwI8EOhVQgWp6iDL+3b0r86f4d6AX6zSU55HfB4ydCEuXLXc5FcYeOu+nnGftS4TEju/11rt4KJPTMgbfmv4A==}
    engines: {node: '>=10.13.0'}

  glob@10.4.5:
    resolution: {integrity: sha512-7Bv8RF0k6xjo7d4A/PxYLbUCfb6c+Vpd2/mB2yRDlew7Jb5hEXiCD9ibfO7wpk8i4sevK6DFny9h7EYbM3/sHg==}
    hasBin: true

  globals@14.0.0:
    resolution: {integrity: sha512-oahGvuMGQlPw/ivIYBjVSrWAfWLBeku5tpPE2fOPLi+WHffIWbuh2tCjhyQhTBPMf5E9jDEH4FOmTYgYwbKwtQ==}
    engines: {node: '>=18'}

  globals@15.15.0:
    resolution: {integrity: sha512-7ACyT3wmyp3I61S4fG682L0VA2RGD9otkqGJIwNUMF1SWUombIIk+af1unuDYgMm082aHYwD+mzJvv9Iu8dsgg==}
    engines: {node: '>=18'}

  graphemer@1.4.0:
    resolution: {integrity: sha512-EtKwoO6kxCL9WO5xipiHTZlSzBm7WLT627TqC/uVRd0HKmq8NXyebnNYxDoBi7wt8eTWrUrKXCOVaFq9x1kgag==}

  has-flag@4.0.0:
    resolution: {integrity: sha512-EykJT/Q1KjTWctppgIAgfSO0tKVuZUjhgMr17kqTumMl6Afv3EISleU7qZUzoXDFTAHTDC4NOoG/ZxU3EvlMPQ==}
    engines: {node: '>=8'}

  hasown@2.0.2:
    resolution: {integrity: sha512-0hJU9SCPvmMzIBdZFqNPXWa6dqh7WdH0cII9y+CyS8rG3nL48Bclra9HmKhVVUHyPWNH5Y7xDwAB7bfgSjkUMQ==}
    engines: {node: '>= 0.4'}

  he@1.2.0:
    resolution: {integrity: sha512-F/1DnUGPopORZi0ni+CvrCgHQ5FyEAHRLSApuYWMmrbSwoN2Mn/7k+Gl38gJnR7yyDZk6WLXwiGod1JOWNDKGw==}
    hasBin: true

  hosted-git-info@2.8.9:
    resolution: {integrity: sha512-mxIDAb9Lsm6DoOJ7xH+5+X4y1LU/4Hi50L9C5sIswK3JzULS4bwk1FvjdBgvYR4bzT4tuUQiC15FE2f5HbLvYw==}

  html-escaper@2.0.2:
    resolution: {integrity: sha512-H2iMtd0I4Mt5eYiapRdIDjp+XzelXQ0tFE4JS7YFwFevXXMmOp9myNrUvCg0D6ws8iqkRPBfKHgbwig1SmlLfg==}

  ignore@5.3.2:
    resolution: {integrity: sha512-hsBTNUqQTDwkWtcdYI2i06Y/nUBEsNEDJKjWdigLvegy8kDuJAS8uRlpkkcQpyEXL0Z/pjDy5HBmMjRCJ2gq+g==}
    engines: {node: '>= 4'}

  ignore@7.0.4:
    resolution: {integrity: sha512-gJzzk+PQNznz8ysRrC0aOkBNVRBDtE1n53IqyqEf3PXrYwomFs5q4pGMizBMJF+ykh03insJ27hB8gSrD2Hn8A==}
    engines: {node: '>= 4'}

  immutable@5.1.2:
    resolution: {integrity: sha512-qHKXW1q6liAk1Oys6umoaZbDRqjcjgSrbnrifHsfsttza7zcvRAsL7mMV6xWcyhwQy7Xj5v4hhbr6b+iDYwlmQ==}

  import-fresh@3.3.1:
    resolution: {integrity: sha512-TR3KfrTZTYLPB6jUjfx6MF9WcWrHL9su5TObK4ZkYgBdWKPOFoSoQIdEuTuR82pmtxH2spWG9h6etwfr1pLBqQ==}
    engines: {node: '>=6'}

  imurmurhash@0.1.4:
    resolution: {integrity: sha512-JmXMZ6wuvDmLiHEml9ykzqO6lwFbof0GG4IkcGaENdCRDDmMVnny7s5HsIgHCbaq0w2MyPhDqkhTUgS2LU2PHA==}
    engines: {node: '>=0.8.19'}

  indent-string@4.0.0:
    resolution: {integrity: sha512-EdDDZu4A2OyIK7Lr/2zG+w5jmbuk1DVBnEwREQvBzspBJkCEbRa8GxU1lghYcaGJCnRWibjDXlq779X1/y5xwg==}
    engines: {node: '>=8'}

  is-alphabetical@1.0.4:
    resolution: {integrity: sha512-DwzsA04LQ10FHTZuL0/grVDk4rFoVH1pjAToYwBrHSxcrBIGQuXrQMtD5U1b0U2XVgKZCTLLP8u2Qxqhy3l2Vg==}

  is-alphanumerical@1.0.4:
    resolution: {integrity: sha512-UzoZUr+XfVz3t3v4KyGEniVL9BDRoQtY7tOyrRybkVNjDFWyo1yhXNGrrBTQxp3ib9BLAWs7k2YKBQsFRkZG9A==}

  is-arrayish@0.2.1:
    resolution: {integrity: sha512-zz06S8t0ozoDXMG+ube26zeCTNXcKIPJZJi8hBrF4idCLms4CG9QtK7qBl1boi5ODzFpjswb5JPmHCbMpjaYzg==}

  is-builtin-module@3.2.1:
    resolution: {integrity: sha512-BSLE3HnV2syZ0FK0iMA/yUGplUeMmNz4AW5fnTunbCIqZi4vG3WjJT9FHMy5D69xmAYBHXQhJdALdpwVxV501A==}
    engines: {node: '>=6'}

  is-core-module@2.16.1:
    resolution: {integrity: sha512-UfoeMA6fIJ8wTYFEUjelnaGI67v6+N7qXJEvQuIGa99l4xsCruSYOVSQ0uPANn4dAzm8lkYPaKLrrijLq7x23w==}
    engines: {node: '>= 0.4'}

  is-decimal@1.0.4:
    resolution: {integrity: sha512-RGdriMmQQvZ2aqaQq3awNA6dCGtKpiDFcOzrTWrDAT2MiWrKQVPmxLGHl7Y2nNu6led0kEyoX0enY0qXYsv9zw==}

  is-docker@3.0.0:
    resolution: {integrity: sha512-eljcgEDlEns/7AXFosB5K/2nCM4P7FQPkGc/DWLy5rmFEWvZayGrik1d9/QIY5nJ4f9YsVvBkA6kJpHn9rISdQ==}
    engines: {node: ^12.20.0 || ^14.13.1 || >=16.0.0}
    hasBin: true

  is-extglob@2.1.1:
    resolution: {integrity: sha512-SbKbANkN603Vi4jEZv49LeVJMn4yGwsbzZworEoyEiutsN3nJYdbO36zfhGJ6QEDpOZIFkDtnq5JRxmvl3jsoQ==}
    engines: {node: '>=0.10.0'}

  is-fullwidth-code-point@3.0.0:
    resolution: {integrity: sha512-zymm5+u+sCsSWyD9qNaejV3DFvhCKclKdizYaJUuHA83RLjb7nSuGnddCHGv0hk+KY7BMAlsWeK4Ueg6EV6XQg==}
    engines: {node: '>=8'}

  is-glob@4.0.3:
    resolution: {integrity: sha512-xelSayHH36ZgE7ZWhli7pW34hNbNl8Ojv5KVmkJD4hBdD3th8Tfk9vYasLM+mXWOZhFkgZfxhLSnrwRr4elSSg==}
    engines: {node: '>=0.10.0'}

  is-hexadecimal@1.0.4:
    resolution: {integrity: sha512-gyPJuv83bHMpocVYoqof5VDiZveEoGoFL8m3BXNb2VW8Xs+rz9kqO8LOQ5DH6EsuvilT1ApazU0pyl+ytbPtlw==}

  is-inside-container@1.0.0:
    resolution: {integrity: sha512-KIYLCCJghfHZxqjYBE7rEy0OBuTd5xCHS7tHVgvCLkx7StIoaxwNW3hCALgEUjFfeRk+MG/Qxmp/vtETEF3tRA==}
    engines: {node: '>=14.16'}
    hasBin: true

  is-number@7.0.0:
    resolution: {integrity: sha512-41Cifkg6e8TylSpdtTpeLVMqvSBEVzTttHvERD741+pnZ8ANv0004MRL43QKPDlK9cGvNp6NZWZUBlbGXYxxng==}
    engines: {node: '>=0.12.0'}

  is-wsl@3.1.0:
    resolution: {integrity: sha512-UcVfVfaK4Sc4m7X3dUSoHoozQGBEFeDC+zVo06t98xe8CzHSZZBekNXH+tu0NalHolcJ/QAGqS46Hef7QXBIMw==}
    engines: {node: '>=16'}

  isexe@2.0.0:
    resolution: {integrity: sha512-RHxMLp9lnKHGHRng9QFhRCMbYAcVpn69smSGcq3f36xjgVVWThj4qqLbTLlq7Ssj8B+fIQ1EuCEGI2lKsyQeIw==}

  istanbul-lib-coverage@3.2.2:
    resolution: {integrity: sha512-O8dpsF+r0WV/8MNRKfnmrtCWhuKjxrq2w+jpzBL5UZKTi2LeVWnWOmWRxFlesJONmc+wLAGvKQZEOanko0LFTg==}
    engines: {node: '>=8'}

  istanbul-lib-report@3.0.1:
    resolution: {integrity: sha512-GCfE1mtsHGOELCU8e/Z7YWzpmybrx/+dSTfLrvY8qRmaY6zXTKWn6WQIjaAFw069icm6GVMNkgu0NzI4iPZUNw==}
    engines: {node: '>=10'}

  istanbul-lib-source-maps@5.0.6:
    resolution: {integrity: sha512-yg2d+Em4KizZC5niWhQaIomgf5WlL4vOOjZ5xGCmF8SnPE/mDWWXgvRExdcpCgh9lLRRa1/fSYp2ymmbJ1pI+A==}
    engines: {node: '>=10'}

  istanbul-reports@3.1.7:
    resolution: {integrity: sha512-BewmUXImeuRk2YY0PVbxgKAysvhRPUQE0h5QRM++nVWyubKGV0l8qQ5op8+B2DOmwSe63Jivj0BjkPQVf8fP5g==}
    engines: {node: '>=8'}

  jackspeak@3.4.3:
    resolution: {integrity: sha512-OGlZQpz2yfahA/Rd1Y8Cd9SIEsqvXkLVoSw/cgwhnhFMDbsQFeZYoJJ7bIZBS9BcamUW96asq/npPWugM+RQBw==}

  jiti@2.4.2:
    resolution: {integrity: sha512-rg9zJN+G4n2nfJl5MW3BMygZX56zKPNVEYYqq7adpmMh4Jn2QNEwhvQlFy6jPVdcod7txZtKHWnyZiA3a0zP7A==}
    hasBin: true

  js-tokens@4.0.0:
    resolution: {integrity: sha512-RdJUflcE3cUzKiMqQgsCu06FPu9UdIJO0beYbPhHN4k6apgJtifcoCtT9bcxOpYBtpD2kCM6Sbzg4CausW/PKQ==}

  js-tokens@9.0.1:
    resolution: {integrity: sha512-mxa9E9ITFOt0ban3j6L5MpjwegGz6lBQmM1IJkWeBZGcMxto50+eWdjC/52xDbS2vy0k7vIMK0Fe2wfL9OQSpQ==}

  js-yaml@4.1.0:
    resolution: {integrity: sha512-wpxZs9NoxZaJESJGIZTyDEaYpl0FKSA+FB9aJiyemKhMwkxQg63h4T1KJgUGHpTqPDNRcmmYLugrRjJlBtWvRA==}
    hasBin: true

  jsesc@0.5.0:
    resolution: {integrity: sha512-uZz5UnB7u4T9LvwmFqXii7pZSouaRPorGs5who1Ip7VO0wxanFvBL7GkM6dTHlgX+jhBApRetaWpnDabOeTcnA==}
    hasBin: true

  jsesc@3.1.0:
    resolution: {integrity: sha512-/sM3dO2FOzXjKQhJuo0Q173wf2KOo8t4I8vHy6lF9poUp7bKT0/NHE8fPX23PwfhnykfqnC2xRxOnVw5XuGIaA==}
    engines: {node: '>=6'}
    hasBin: true

  json-buffer@3.0.1:
    resolution: {integrity: sha512-4bV5BfR2mqfQTJm+V5tPPdf+ZpuhiIvTuAB5g8kcrXOZpTT/QwwVRWBywX1ozr6lEuPdbHxwaJlm9G6mI2sfSQ==}

  json-parse-even-better-errors@2.3.1:
    resolution: {integrity: sha512-xyFwyhro/JEof6Ghe2iz2NcXoj2sloNsWr/XsERDK/oiPCfaNhl5ONfp+jQdAZRQQ0IJWNzH9zIZF7li91kh2w==}

  json-schema-traverse@0.4.1:
    resolution: {integrity: sha512-xbbCH5dCYU5T8LcEhhuh7HJ88HXuW3qsI3Y0zOZFKfZEHcpWiHU/Jxzk629Brsab/mMiHQti9wMP+845RPe3Vg==}

  json-stable-stringify-without-jsonify@1.0.1:
    resolution: {integrity: sha512-Bdboy+l7tA3OGW6FjyFHWkP5LuByj1Tk33Ljyq0axyzdk9//JSi2u3fP1QSmd1KNwq6VOKYGlAu87CisVir6Pw==}

  keyv@4.5.4:
    resolution: {integrity: sha512-oxVHkHR/EJf2CNXnWxRLW6mg7JyCCUcG0DtEGmL2ctUo1PNTin1PUil+r/+4r5MpVgC/fn1kjsx7mjSujKqIpw==}

  knitwork@1.2.0:
    resolution: {integrity: sha512-xYSH7AvuQ6nXkq42x0v5S8/Iry+cfulBz/DJQzhIyESdLD7425jXsPy4vn5cCXU+HhRN2kVw51Vd1K6/By4BQg==}

  levn@0.4.1:
    resolution: {integrity: sha512-+bT2uH4E5LGE7h/n3evcS/sQlJXCpIp6ym8OWJ5eV6+67Dsql/LaaT7qJBAt2rzfoa/5QBGBhxDix1dMt2kQKQ==}
    engines: {node: '>= 0.8.0'}

  lilconfig@3.1.3:
    resolution: {integrity: sha512-/vlFKAoH5Cgt3Ie+JLhRbwOsCQePABiU3tJ1egGvyQ+33R/vcwM2Zl2QR/LzjsBeItPt3oSVXapn+m4nQDvpzw==}
    engines: {node: '>=14'}

  lines-and-columns@1.2.4:
    resolution: {integrity: sha512-7ylylesZQ/PV29jhEDl3Ufjo6ZX7gCqJr5F7PKrqc93v7fzSymt1BpwEU8nAUXs8qzzvqhbjhK5QZg6Mt/HkBg==}

  locate-path@5.0.0:
    resolution: {integrity: sha512-t7hw9pI+WvuwNJXwk5zVHpyhIqzg2qTlklJOf0mVxGSbe3Fp2VieZcduNYjaLDoy6p9uGpQEGWG87WpMKlNq8g==}
    engines: {node: '>=8'}

  locate-path@6.0.0:
    resolution: {integrity: sha512-iPZK6eYjbxRu3uB4/WZ3EsEIMJFMqAoopl3R+zuq0UjcAm/MO6KCweDgPfP3elTztoKP3KtnVHxTn2NHBSDVUw==}
    engines: {node: '>=10'}

  lodash.deburr@4.1.0:
    resolution: {integrity: sha512-m/M1U1f3ddMCs6Hq2tAsYThTBDaAKFDX3dwDo97GEYzamXi9SqUpjWi/Rrj/gf3X2n8ktwgZrlP1z6E3v/IExQ==}

  lodash.memoize@4.1.2:
    resolution: {integrity: sha512-t7j+NzmgnQzTAYXcsHYLgimltOV1MXHtlOWf6GjL9Kj8GK5FInw5JotxvbOs+IvV1/Dzo04/fCGfLVs7aXb4Ag==}

  lodash.merge@4.6.2:
    resolution: {integrity: sha512-0KpjqXRVvrYyCsX1swR/XTK0va6VQkQM6MNo7PqW77ByjAhoARA8EfrP1N4+KlKj8YS0ZUCtRT/YUuhyYDujIQ==}

  lodash.uniq@4.5.0:
    resolution: {integrity: sha512-xfBaXQd9ryd9dlSDvnvI0lvxfLJlYAZzXomUYzLKtUeOQvOP5piqAWuGtrhWeqaXK9hhoM/iyJc5AV+XfsX3HQ==}

  loupe@3.1.3:
    resolution: {integrity: sha512-kkIp7XSkP78ZxJEsSxW3712C6teJVoeHHwgo9zJ380de7IYyJ2ISlxojcH2pC5OFLewESmnRi/+XCDIEEVyoug==}

  lru-cache@10.4.3:
    resolution: {integrity: sha512-JNAzZcXrCt42VGLuYz0zfAzDfAvJWW6AfYlDBQyDV5DClI2m5sAmK+OIO7s59XfsRsWHp02jAJrRadPRGTt6SQ==}

  magic-string@0.30.17:
    resolution: {integrity: sha512-sNPKHvyjVf7gyjwS4xGTaW/mCnF8wnjtifKBEhxfZ7E/S8tQ0rssrwGNn6q8JH/ohItJfSQp9mBtQYuTlH5QnA==}

  magicast@0.3.5:
    resolution: {integrity: sha512-L0WhttDl+2BOsybvEOLK7fW3UA0OQ0IQ2d6Zl2x/a6vVRs3bAY0ECOSHHeL5jD+SbOpOCUEi0y1DgHEn9Qn1AQ==}

  make-dir@4.0.0:
    resolution: {integrity: sha512-hXdUTZYIVOt1Ex//jAQi+wTZZpUpwBj/0QsOzqegb3rGMMeJiSEu5xLHnYfBrRV4RH2+OCSOO95Is/7x1WJ4bw==}
    engines: {node: '>=10'}

  md4w@0.2.6:
    resolution: {integrity: sha512-CBLQ2PxVe9WA+/nndZCx/Y+1C3DtmtSeubmXTPhMIgsXtq9gVGleikREko5FYnV6Dz4cHDWm0Ea+YMLpIjP4Kw==}

  mdast-util-from-markdown@0.8.5:
    resolution: {integrity: sha512-2hkTXtYYnr+NubD/g6KGBS/0mFmBcifAsI0yIWRiRo0PjVs6SSOSOdtzbp6kSGnShDN6G5aWZpKQ2lWRy27mWQ==}

  mdast-util-to-string@2.0.0:
    resolution: {integrity: sha512-AW4DRS3QbBayY/jJmD8437V1Gombjf8RSOUCMFBuo5iHi58AGEgVCKQ+ezHkZZDpAQS75hcBMpLqjpJTjtUL7w==}

  mdbox@0.1.1:
    resolution: {integrity: sha512-jvLISenzbLRPWWamTG3THlhTcMbKWzJQNyTi61AVXhCBOC+gsldNTUfUNH8d3Vay83zGehFw3wZpF3xChzkTIQ==}

  mdn-data@2.0.28:
    resolution: {integrity: sha512-aylIc7Z9y4yzHYAJNuESG3hfhC+0Ibp/MAMiaOZgNv4pmEdFyfZhhhny4MNiAfWdBQ1RQ2mfDWmM1x8SvGyp8g==}

  mdn-data@2.0.30:
    resolution: {integrity: sha512-GaqWWShW4kv/G9IEucWScBx9G1/vsFZZJUO+tD26M8J8z3Kw5RDQjaoZe03YAClgeS/SWPOcb4nkFBTEi5DUEA==}

  merge2@1.4.1:
    resolution: {integrity: sha512-8q7VEgMJW4J8tcfVPy8g09NcQwZdbwFEqhe/WZkoIzjn/3TGDwtOCYtXGxA3O8tPzpczCCDgv+P2P5y00ZJOOg==}
    engines: {node: '>= 8'}

  micromark@2.11.4:
    resolution: {integrity: sha512-+WoovN/ppKolQOFIAajxi7Lu9kInbPxFuTBVEavFcL8eAfVstoc5MocPmqBeAdBOJV00uaVjegzH4+MA0DN/uA==}

  micromatch@4.0.8:
    resolution: {integrity: sha512-PXwfBhYu0hBCPw8Dn0E+WDYb7af3dSLVWKi3HGv84IdF4TyFoC0ysxFd0Goxw7nSv4T/PzEJQxsYsEiFCKo2BA==}
    engines: {node: '>=8.6'}

  min-indent@1.0.1:
    resolution: {integrity: sha512-I9jwMn07Sy/IwOj3zVkVik2JTvgpaykDZEigL6Rx6N9LbMywwUSMtxET+7lVoDLLd3O3IXwJwvuuns8UB/HeAg==}
    engines: {node: '>=4'}

  minimatch@3.1.2:
    resolution: {integrity: sha512-J7p63hRiAjw1NDEww1W7i37+ByIrOWO5XQQAzZ3VOcL0PNybwpfmV/N05zFAzwQ9USyEcX6t3UO+K5aqBQOIHw==}

  minimatch@9.0.5:
    resolution: {integrity: sha512-G6T0ZX48xgozx7587koeX9Ys2NYy6Gmv//P89sEte9V9whIapMNF4idKxnW2QtCcLiTWlb/wfCabAtAFWhhBow==}
    engines: {node: '>=16 || 14 >=14.17'}

  minipass@7.1.2:
    resolution: {integrity: sha512-qOOzS1cBTWYF4BH8fVePDBOO9iptMnGUEZwNc/cMWnTV2nVLZ7VoNWEPHkYczZA0pdoA7dl6e7FL659nX9S2aw==}
    engines: {node: '>=16 || 14 >=14.17'}

  mlly@1.7.4:
    resolution: {integrity: sha512-qmdSIPC4bDJXgZTCR7XosJiNKySV7O215tsPtDN9iEO/7q/76b/ijtgRu/+epFXSJhijtTCCGp3DWS549P3xKw==}

  modern-normalize@3.0.1:
    resolution: {integrity: sha512-VqlMdYi59Uch6fnUPxnpijWUQe+TW6zeWCvyr6Mb7JibheHzSuAAoJi2c71ZwIaWKpECpGpYHoaaBp6rBRr+/g==}
    engines: {node: '>=6'}

  mri@1.2.0:
    resolution: {integrity: sha512-tzzskb3bG8LvYGFF/mDTpq3jpI6Q9wc3LEmBaghu+DdCssd1FakN7Bc0hVNmEyGq1bq3RgfkCb3cmQLpNPOroA==}
    engines: {node: '>=4'}

  ms@2.1.3:
    resolution: {integrity: sha512-6FlzubTLZG3J2a/NVCAleEhjzq5oxgHyaCU9yYXvcLsvoVaHJq/s5xXI6/XXP6tz7R9xAOtHnSO/tXtF3WRTlA==}

  muggle-string@0.4.1:
    resolution: {integrity: sha512-VNTrAak/KhO2i8dqqnqnAHOa3cYBwXEZe9h+D5h/1ZqFSTEFHdM65lR7RoIqq3tBBYavsOXV84NoHXZ0AkPyqQ==}

  nanoid@3.3.11:
    resolution: {integrity: sha512-N8SpfPUnUp1bK+PMYW8qSWdl9U+wwNWI4QKxOYDy9JAro3WMX7p2OeVRF9v+347pnakNevPmiHhNmZ2HbFA76w==}
    engines: {node: ^10 || ^12 || ^13.7 || ^14 || >=15.0.1}
    hasBin: true

  natural-compare@1.4.0:
    resolution: {integrity: sha512-OWND8ei3VtNC9h7V60qff3SVobHr996CTwgxubgyQYEpg290h9J0buyECNNJexkFm5sOajh5G116RYA1c8ZMSw==}

  node-addon-api@7.1.1:
    resolution: {integrity: sha512-5m3bsyrjFWE1xf7nz7YXdN4udnVtXK6/Yfgn5qnahL6bCkf2yKt4k3nuTKAtT4r3IG8JNR2ncsIMdZuAzJjHQQ==}

  node-fetch-native@1.6.6:
    resolution: {integrity: sha512-8Mc2HhqPdlIfedsuZoc3yioPuzp6b+L5jRCRY1QzuWZh2EGJVQrGppC6V6cF0bLdbW0+O2YpqCA25aF/1lvipQ==}

  node-releases@2.0.19:
    resolution: {integrity: sha512-xxOWJsBKtzAq7DY0J+DTzuz58K8e7sJbdgwkbMWQe8UYB6ekmsQ45q0M/tJDsGaZmbC+l7n57UV8Hl5tHxO9uw==}

  normalize-package-data@2.5.0:
    resolution: {integrity: sha512-/5CMN3T0R4XTj4DcGaexo+roZSdSFW/0AOOTROrjxzCG1wrWXEsGbRKevjlIL+ZDE4sZlJr5ED4YW0yqmkK+eA==}

  normalize-range@0.1.2:
    resolution: {integrity: sha512-bdok/XvKII3nUpklnV6P2hxtMNrCboOjAcyBuQnWEhO665FwrSNRxU+AqpsyvO6LgGYPspN+lu5CLtw4jPRKNA==}
    engines: {node: '>=0.10.0'}

  nth-check@2.1.1:
    resolution: {integrity: sha512-lqjrjmaOoAnWfMmBPL+XNnynZh2+swxiX3WUE0s4yEHI6m+AwrK2UZOimIRl3X/4QctVqS8AiZjFqyOGrMXb/w==}

  nypm@0.6.0:
    resolution: {integrity: sha512-mn8wBFV9G9+UFHIrq+pZ2r2zL4aPau/by3kJb3cM7+5tQHMt6HGQB8FDIeKFYp8o0D2pnH6nVsO88N4AmUxIWg==}
    engines: {node: ^14.16.0 || >=16.10.0}
    hasBin: true

  ofetch@1.4.1:
    resolution: {integrity: sha512-QZj2DfGplQAr2oj9KzceK9Hwz6Whxazmn85yYeVuS3u9XTMOGMRx0kO95MQ+vLsj/S/NwBDMMLU5hpxvI6Tklw==}

  ohash@2.0.11:
    resolution: {integrity: sha512-RdR9FQrFwNBNXAr4GixM8YaRZRJ5PUWbKYbE5eOsrwAjJW0q2REGcf79oYPsLyskQCZG1PLN+S/K1V00joZAoQ==}

  open@10.1.2:
    resolution: {integrity: sha512-cxN6aIDPz6rm8hbebcP7vrQNhvRcveZoJU72Y7vskh4oIm+BZwBECnx5nTmrlres1Qapvx27Qo1Auukpf8PKXw==}
    engines: {node: '>=18'}

  optionator@0.9.4:
    resolution: {integrity: sha512-6IpQ7mKUxRcZNLIObR0hz7lxsapSSIYNZJwXPGeF0mTVqGKFIXj1DQcMoT22S3ROcLyY/rz0PWaWZ9ayWmad9g==}
    engines: {node: '>= 0.8.0'}

  oxc-minify@0.72.3:
    resolution: {integrity: sha512-0h1Qf5SJKSYGLbtZVsJpGOGf2If7xvCziZKJACtL8QIrBqU/LXjQ/Smd9lIL+OEVj1/kInyPbIi/TtU79P8n0Q==}
    engines: {node: '>=14.0.0'}

  oxc-parser@0.72.3:
    resolution: {integrity: sha512-JYQeJKDcUTTZ/uTdJ+fZBGFjAjkLD1h0p3Tf44ZYXRcoMk+57d81paNPFAAwzrzzqhZmkGvKKXDxwyhJXYZlpg==}
    engines: {node: '>=14.0.0'}

  oxc-transform@0.72.3:
    resolution: {integrity: sha512-n9nf9BgUEA0j+lplu2XLgNuBAdruS5xgja/AWWr5eZ7RBRDgYQ/G1YJatn1j63dI4TCUpZVPx0BjESz+l/iuyA==}
    engines: {node: '>=14.0.0'}

  p-limit@2.3.0:
    resolution: {integrity: sha512-//88mFWSJx8lxCzwdAABTJL2MyWB12+eIY7MDL2SqLmAkeKU9qxRvWuSyTjm3FUmpBEMuFfckAIqEaVGUDxb6w==}
    engines: {node: '>=6'}

  p-limit@3.1.0:
    resolution: {integrity: sha512-TYOanM3wGwNGsZN2cVTYPArw454xnXj5qmWF1bEoAc4+cU/ol7GVh7odevjp1FNHduHc3KZMcFduxU5Xc6uJRQ==}
    engines: {node: '>=10'}

  p-locate@4.1.0:
    resolution: {integrity: sha512-R79ZZ/0wAxKGu3oYMlz8jy/kbhsNrS7SKZ7PxEHBgJ5+F2mtFW2fK2cOtBh1cHYkQsbzFV7I+EoRKe6Yt0oK7A==}
    engines: {node: '>=8'}

  p-locate@5.0.0:
    resolution: {integrity: sha512-LaNjtRWUBY++zB5nE/NwcaoMylSPk+S+ZHNB1TzdbMJMny6dynpAGt7X/tl/QYq3TIeE6nxHppbo2LGymrG5Pw==}
    engines: {node: '>=10'}

  p-try@2.2.0:
    resolution: {integrity: sha512-R4nPAVTAU0B9D35/Gk3uJf/7XYbQcyohSKdvAxIRSNghFl4e71hVoGnBNQz9cWaXxO2I10KTC+3jMdvvoKw6dQ==}
    engines: {node: '>=6'}

  package-json-from-dist@1.0.1:
    resolution: {integrity: sha512-UEZIS3/by4OC8vL3P2dTXRETpebLI2NiI5vIrjaD/5UtrkFX/tNbwjTSRAGC/+7CAo2pIcBaRgWmcBBHcsaCIw==}

  parent-module@1.0.1:
    resolution: {integrity: sha512-GQ2EWRpQV8/o+Aw8YqtfZZPfNRWZYkbidE9k5rpl/hC3vtHHBfGm2Ifi6qWV+coDGkrUKZAxE3Lot5kcsRlh+g==}
    engines: {node: '>=6'}

  parse-entities@2.0.0:
    resolution: {integrity: sha512-kkywGpCcRYhqQIchaWqZ875wzpS/bMKhz5HnN3p7wveJTkTtyAB/AlnS0f8DFSqYW1T82t6yEAkEcB+A1I3MbQ==}

  parse-json@5.2.0:
    resolution: {integrity: sha512-ayCKvm/phCGxOkYRSCM82iDwct8/EonSEgCSxWxD7ve6jHggsFl4fZVQBPRNgQoKiuV/odhFrGzQXZwbifC8Rg==}
    engines: {node: '>=8'}

  path-browserify@1.0.1:
    resolution: {integrity: sha512-b7uo2UCUOYZcnF/3ID0lulOJi/bafxa1xPe7ZPsammBSpjSWQkjNxlt635YGS2MiR9GjvuXCtz2emr3jbsz98g==}

  path-exists@4.0.0:
    resolution: {integrity: sha512-ak9Qy5Q7jYb2Wwcey5Fpvg2KoAc/ZIhLSLOSBmRmygPsGwkVVt0fZa0qrtMz+m6tJTAHfZQ8FnmB4MG4LWy7/w==}
    engines: {node: '>=8'}

  path-key@3.1.1:
    resolution: {integrity: sha512-ojmeN0qd+y0jszEtoY48r0Peq5dwMEkIlCOu6Q5f41lfkswXuKtYrhgoTpLnyIcHm24Uhqx+5Tqm2InSwLhE6Q==}
    engines: {node: '>=8'}

  path-parse@1.0.7:
    resolution: {integrity: sha512-LDJzPVEEEPR+y48z93A0Ed0yXb8pAByGWo/k5YYdYgpY2/2EsOsksJrq7lOHxryrVOn1ejG6oAp8ahvOIQD8sw==}

  path-scurry@1.11.1:
    resolution: {integrity: sha512-Xa4Nw17FS9ApQFJ9umLiJS4orGjm7ZzwUrwamcGQuHSzDyth9boKDaycYdDcZDuqYATXw4HFXgaqWTctW/v1HA==}
    engines: {node: '>=16 || 14 >=14.18'}

  pathe@2.0.3:
    resolution: {integrity: sha512-WUjGcAqP1gQacoQe+OBJsFA7Ld4DyXuUIjZ5cc75cLHvJ7dtNsTugphxIADwspS+AraAUePCKrSVtPLFj/F88w==}

  pathval@2.0.0:
    resolution: {integrity: sha512-vE7JKRyES09KiunauX7nd2Q9/L7lhok4smP9RZTDeD4MVs72Dp2qNFVz39Nz5a0FVEW0BJR6C0DYrq6unoziZA==}
    engines: {node: '>= 14.16'}

  perfect-debounce@1.0.0:
    resolution: {integrity: sha512-xCy9V055GLEqoFaHoC1SoLIaLmWctgCUaBaWxDZ7/Zx4CTyX7cJQLJOok/orfjZAh9kEYpjJa4d0KcJmCbctZA==}

  picocolors@1.1.1:
    resolution: {integrity: sha512-xceH2snhtb5M9liqDsmEw56le376mTZkEX/jEb/RxNFyegNul7eNslCXP9FDj/Lcu0X8KEyMceP2ntpaHrDEVA==}

  picomatch@2.3.1:
    resolution: {integrity: sha512-JU3teHTNjmE2VCGFzuY8EXzCDVwEqB2a8fsIvwaStHhAWJEeVd1o1QD80CU6+ZdEXXSLbSsuLwJjkCBWqRQUVA==}
    engines: {node: '>=8.6'}

  picomatch@4.0.2:
    resolution: {integrity: sha512-M7BAV6Rlcy5u+m6oPhAPFgJTzAioX/6B0DxyvDlo9l8+T3nLKbrczg2WLUyzd45L8RqfUMyGPzekbMvX2Ldkwg==}
    engines: {node: '>=12'}

  pkg-types@1.3.1:
    resolution: {integrity: sha512-/Jm5M4RvtBFVkKWRu2BLUTNP8/M2a+UwuAX+ae4770q1qVGtfjG+WTCupoZixokjmHiry8uI+dlY8KXYV5HVVQ==}

  pkg-types@2.1.0:
    resolution: {integrity: sha512-wmJwA+8ihJixSoHKxZJRBQG1oY8Yr9pGLzRmSsNms0iNWyHHAlZCa7mmKiFR10YPZuz/2k169JiS/inOjBCZ2A==}

  pluralize@8.0.0:
    resolution: {integrity: sha512-Nc3IT5yHzflTfbjgqWcCPpo7DaKy4FnpB0l/zCAW0Tc7jxAiuqSxHasntB3D7887LSrA93kDJ9IXovxJYxyLCA==}
    engines: {node: '>=4'}

  postcss-calc@10.1.1:
    resolution: {integrity: sha512-NYEsLHh8DgG/PRH2+G9BTuUdtf9ViS+vdoQ0YA5OQdGsfN4ztiwtDWNtBl9EKeqNMFnIu8IKZ0cLxEQ5r5KVMw==}
    engines: {node: ^18.12 || ^20.9 || >=22.0}
    peerDependencies:
      postcss: ^8.4.38

  postcss-colormin@7.0.3:
    resolution: {integrity: sha512-xZxQcSyIVZbSsl1vjoqZAcMYYdnJsIyG8OvqShuuqf12S88qQboxxEy0ohNCOLwVPXTU+hFHvJPACRL2B5ohTA==}
    engines: {node: ^18.12.0 || ^20.9.0 || >=22.0}
    peerDependencies:
      postcss: ^8.4.32

  postcss-convert-values@7.0.5:
    resolution: {integrity: sha512-0VFhH8nElpIs3uXKnVtotDJJNX0OGYSZmdt4XfSfvOMrFw1jKfpwpZxfC4iN73CTM/MWakDEmsHQXkISYj4BXw==}
    engines: {node: ^18.12.0 || ^20.9.0 || >=22.0}
    peerDependencies:
      postcss: ^8.4.32

  postcss-discard-comments@7.0.4:
    resolution: {integrity: sha512-6tCUoql/ipWwKtVP/xYiFf1U9QgJ0PUvxN7pTcsQ8Ns3Fnwq1pU5D5s1MhT/XySeLq6GXNvn37U46Ded0TckWg==}
    engines: {node: ^18.12.0 || ^20.9.0 || >=22.0}
    peerDependencies:
      postcss: ^8.4.32

  postcss-discard-duplicates@7.0.2:
    resolution: {integrity: sha512-eTonaQvPZ/3i1ASDHOKkYwAybiM45zFIc7KXils4mQmHLqIswXD9XNOKEVxtTFnsmwYzF66u4LMgSr0abDlh5w==}
    engines: {node: ^18.12.0 || ^20.9.0 || >=22.0}
    peerDependencies:
      postcss: ^8.4.32

  postcss-discard-empty@7.0.1:
    resolution: {integrity: sha512-cFrJKZvcg/uxB6Ijr4l6qmn3pXQBna9zyrPC+sK0zjbkDUZew+6xDltSF7OeB7rAtzaaMVYSdbod+sZOCWnMOg==}
    engines: {node: ^18.12.0 || ^20.9.0 || >=22.0}
    peerDependencies:
      postcss: ^8.4.32

  postcss-discard-overridden@7.0.1:
    resolution: {integrity: sha512-7c3MMjjSZ/qYrx3uc1940GSOzN1Iqjtlqe8uoSg+qdVPYyRb0TILSqqmtlSFuE4mTDECwsm397Ya7iXGzfF7lg==}
    engines: {node: ^18.12.0 || ^20.9.0 || >=22.0}
    peerDependencies:
      postcss: ^8.4.32

  postcss-merge-longhand@7.0.5:
    resolution: {integrity: sha512-Kpu5v4Ys6QI59FxmxtNB/iHUVDn9Y9sYw66D6+SZoIk4QTz1prC4aYkhIESu+ieG1iylod1f8MILMs1Em3mmIw==}
    engines: {node: ^18.12.0 || ^20.9.0 || >=22.0}
    peerDependencies:
      postcss: ^8.4.32

  postcss-merge-rules@7.0.5:
    resolution: {integrity: sha512-ZonhuSwEaWA3+xYbOdJoEReKIBs5eDiBVLAGpYZpNFPzXZcEE5VKR7/qBEQvTZpiwjqhhqEQ+ax5O3VShBj9Wg==}
    engines: {node: ^18.12.0 || ^20.9.0 || >=22.0}
    peerDependencies:
      postcss: ^8.4.32

  postcss-minify-font-values@7.0.1:
    resolution: {integrity: sha512-2m1uiuJeTplll+tq4ENOQSzB8LRnSUChBv7oSyFLsJRtUgAAJGP6LLz0/8lkinTgxrmJSPOEhgY1bMXOQ4ZXhQ==}
    engines: {node: ^18.12.0 || ^20.9.0 || >=22.0}
    peerDependencies:
      postcss: ^8.4.32

  postcss-minify-gradients@7.0.1:
    resolution: {integrity: sha512-X9JjaysZJwlqNkJbUDgOclyG3jZEpAMOfof6PUZjPnPrePnPG62pS17CjdM32uT1Uq1jFvNSff9l7kNbmMSL2A==}
    engines: {node: ^18.12.0 || ^20.9.0 || >=22.0}
    peerDependencies:
      postcss: ^8.4.32

  postcss-minify-params@7.0.3:
    resolution: {integrity: sha512-vUKV2+f5mtjewYieanLX0xemxIp1t0W0H/D11u+kQV/MWdygOO7xPMkbK+r9P6Lhms8MgzKARF/g5OPXhb8tgg==}
    engines: {node: ^18.12.0 || ^20.9.0 || >=22.0}
    peerDependencies:
      postcss: ^8.4.32

  postcss-minify-selectors@7.0.5:
    resolution: {integrity: sha512-x2/IvofHcdIrAm9Q+p06ZD1h6FPcQ32WtCRVodJLDR+WMn8EVHI1kvLxZuGKz/9EY5nAmI6lIQIrpo4tBy5+ug==}
    engines: {node: ^18.12.0 || ^20.9.0 || >=22.0}
    peerDependencies:
      postcss: ^8.4.32

  postcss-nested@7.0.2:
    resolution: {integrity: sha512-5osppouFc0VR9/VYzYxO03VaDa3e8F23Kfd6/9qcZTUI8P58GIYlArOET2Wq0ywSl2o2PjELhYOFI4W7l5QHKw==}
    engines: {node: '>=18.0'}
    peerDependencies:
      postcss: ^8.2.14

  postcss-normalize-charset@7.0.1:
    resolution: {integrity: sha512-sn413ofhSQHlZFae//m9FTOfkmiZ+YQXsbosqOWRiVQncU2BA3daX3n0VF3cG6rGLSFVc5Di/yns0dFfh8NFgQ==}
    engines: {node: ^18.12.0 || ^20.9.0 || >=22.0}
    peerDependencies:
      postcss: ^8.4.32

  postcss-normalize-display-values@7.0.1:
    resolution: {integrity: sha512-E5nnB26XjSYz/mGITm6JgiDpAbVuAkzXwLzRZtts19jHDUBFxZ0BkXAehy0uimrOjYJbocby4FVswA/5noOxrQ==}
    engines: {node: ^18.12.0 || ^20.9.0 || >=22.0}
    peerDependencies:
      postcss: ^8.4.32

  postcss-normalize-positions@7.0.1:
    resolution: {integrity: sha512-pB/SzrIP2l50ZIYu+yQZyMNmnAcwyYb9R1fVWPRxm4zcUFCY2ign7rcntGFuMXDdd9L2pPNUgoODDk91PzRZuQ==}
    engines: {node: ^18.12.0 || ^20.9.0 || >=22.0}
    peerDependencies:
      postcss: ^8.4.32

  postcss-normalize-repeat-style@7.0.1:
    resolution: {integrity: sha512-NsSQJ8zj8TIDiF0ig44Byo3Jk9e4gNt9x2VIlJudnQQ5DhWAHJPF4Tr1ITwyHio2BUi/I6Iv0HRO7beHYOloYQ==}
    engines: {node: ^18.12.0 || ^20.9.0 || >=22.0}
    peerDependencies:
      postcss: ^8.4.32

  postcss-normalize-string@7.0.1:
    resolution: {integrity: sha512-QByrI7hAhsoze992kpbMlJSbZ8FuCEc1OT9EFbZ6HldXNpsdpZr+YXC5di3UEv0+jeZlHbZcoCADgb7a+lPmmQ==}
    engines: {node: ^18.12.0 || ^20.9.0 || >=22.0}
    peerDependencies:
      postcss: ^8.4.32

  postcss-normalize-timing-functions@7.0.1:
    resolution: {integrity: sha512-bHifyuuSNdKKsnNJ0s8fmfLMlvsQwYVxIoUBnowIVl2ZAdrkYQNGVB4RxjfpvkMjipqvbz0u7feBZybkl/6NJg==}
    engines: {node: ^18.12.0 || ^20.9.0 || >=22.0}
    peerDependencies:
      postcss: ^8.4.32

  postcss-normalize-unicode@7.0.3:
    resolution: {integrity: sha512-EcoA29LvG3F+EpOh03iqu+tJY3uYYKzArqKJHxDhUYLa2u58aqGq16K6/AOsXD9yqLN8O6y9mmePKN5cx6krOw==}
    engines: {node: ^18.12.0 || ^20.9.0 || >=22.0}
    peerDependencies:
      postcss: ^8.4.32

  postcss-normalize-url@7.0.1:
    resolution: {integrity: sha512-sUcD2cWtyK1AOL/82Fwy1aIVm/wwj5SdZkgZ3QiUzSzQQofrbq15jWJ3BA7Z+yVRwamCjJgZJN0I9IS7c6tgeQ==}
    engines: {node: ^18.12.0 || ^20.9.0 || >=22.0}
    peerDependencies:
      postcss: ^8.4.32

  postcss-normalize-whitespace@7.0.1:
    resolution: {integrity: sha512-vsbgFHMFQrJBJKrUFJNZ2pgBeBkC2IvvoHjz1to0/0Xk7sII24T0qFOiJzG6Fu3zJoq/0yI4rKWi7WhApW+EFA==}
    engines: {node: ^18.12.0 || ^20.9.0 || >=22.0}
    peerDependencies:
      postcss: ^8.4.32

  postcss-ordered-values@7.0.2:
    resolution: {integrity: sha512-AMJjt1ECBffF7CEON/Y0rekRLS6KsePU6PRP08UqYW4UGFRnTXNrByUzYK1h8AC7UWTZdQ9O3Oq9kFIhm0SFEw==}
    engines: {node: ^18.12.0 || ^20.9.0 || >=22.0}
    peerDependencies:
      postcss: ^8.4.32

  postcss-reduce-initial@7.0.3:
    resolution: {integrity: sha512-RFvkZaqiWtGMlVjlUHpaxGqEL27lgt+Q2Ixjf83CRAzqdo+TsDyGPtJUbPx2MuYIJ+sCQc2TrOvRnhcXQfgIVA==}
    engines: {node: ^18.12.0 || ^20.9.0 || >=22.0}
    peerDependencies:
      postcss: ^8.4.32

  postcss-reduce-transforms@7.0.1:
    resolution: {integrity: sha512-MhyEbfrm+Mlp/36hvZ9mT9DaO7dbncU0CvWI8V93LRkY6IYlu38OPg3FObnuKTUxJ4qA8HpurdQOo5CyqqO76g==}
    engines: {node: ^18.12.0 || ^20.9.0 || >=22.0}
    peerDependencies:
      postcss: ^8.4.32

  postcss-selector-parser@7.1.0:
    resolution: {integrity: sha512-8sLjZwK0R+JlxlYcTuVnyT2v+htpdrjDOKuMcOVdYjt52Lh8hWRYpxBPoKx/Zg+bcjc3wx6fmQevMmUztS/ccA==}
    engines: {node: '>=4'}

  postcss-svgo@7.0.2:
    resolution: {integrity: sha512-5Dzy66JlnRM6pkdOTF8+cGsB1fnERTE8Nc+Eed++fOWo1hdsBptCsbG8UuJkgtZt75bRtMJIrPeZmtfANixdFA==}
    engines: {node: ^18.12.0 || ^20.9.0 || >= 18}
    peerDependencies:
      postcss: ^8.4.32

  postcss-unique-selectors@7.0.4:
    resolution: {integrity: sha512-pmlZjsmEAG7cHd7uK3ZiNSW6otSZ13RHuZ/4cDN/bVglS5EpF2r2oxY99SuOHa8m7AWoBCelTS3JPpzsIs8skQ==}
    engines: {node: ^18.12.0 || ^20.9.0 || >=22.0}
    peerDependencies:
      postcss: ^8.4.32

  postcss-value-parser@4.2.0:
    resolution: {integrity: sha512-1NNCs6uurfkVbeXG4S8JFT9t19m45ICnif8zWLd5oPSZ50QnwMfK+H3jv408d4jw/7Bttv5axS5IiHoLaVNHeQ==}

  postcss@8.5.4:
    resolution: {integrity: sha512-QSa9EBe+uwlGTFmHsPKokv3B/oEMQZxfqW0QqNCyhpa6mB1afzulwn8hihglqAb2pOw+BJgNlmXQ8la2VeHB7w==}
    engines: {node: ^10 || ^12 || >=14}

  prelude-ls@1.2.1:
    resolution: {integrity: sha512-vkcDPrRZo1QZLbn5RLGPpg/WmIQ65qoWWhcGKf/b5eplkkarX0m9z8ppCat4mlOqUsWpyNuYgO3VRyrYHSzX5g==}
    engines: {node: '>= 0.8.0'}

  prettier@3.5.3:
    resolution: {integrity: sha512-QQtaxnoDJeAkDvDKWCLiwIXkTgRhwYDEQCghU9Z6q03iyek/rxRh/2lC3HB7P8sWT2xC/y5JDctPLBIGzHKbhw==}
    engines: {node: '>=14'}
    hasBin: true

  pretty-bytes@7.0.0:
    resolution: {integrity: sha512-U5otLYPR3L0SVjHGrkEUx5mf7MxV2ceXeE7VwWPk+hyzC5drNohsOGNPDZqxCqyX1lkbEN4kl1LiI8QFd7r0ZA==}
    engines: {node: '>=20'}

  punycode@2.3.1:
    resolution: {integrity: sha512-vYt7UD1U9Wg6138shLtLOvdAu+8DsC/ilFtEVHcH+wydcSpNE20AfSOduf6MkRFahL5FY7X1oU7nKVZFtfq8Fg==}
    engines: {node: '>=6'}

  queue-microtask@1.2.3:
    resolution: {integrity: sha512-NuaNSa6flKT5JaSYQzJok04JzTL1CA6aGhv5rfLW3PgqA+M2ChpZQnAC8h8i4ZFkBS8X5RqkDBHA7r4hej3K9A==}

  rc9@2.1.2:
    resolution: {integrity: sha512-btXCnMmRIBINM2LDZoEmOogIZU7Qe7zn4BpomSKZ/ykbLObuBdvG+mFq11DL6fjH1DRwHhrlgtYWG96bJiC7Cg==}

  read-pkg-up@7.0.1:
    resolution: {integrity: sha512-zK0TB7Xd6JpCLmlLmufqykGE+/TlOePD6qKClNW7hHDKFh/J7/7gCWGR7joEQEW1bKq3a3yUZSObOoWLFQ4ohg==}
    engines: {node: '>=8'}

  read-pkg@5.2.0:
    resolution: {integrity: sha512-Ug69mNOpfvKDAc2Q8DRpMjjzdtrnv9HcSMX+4VsZxD1aZ6ZzrIE7rlzXBtWTyhULSMKg076AW6WR5iZpD0JiOg==}
    engines: {node: '>=8'}

  readdirp@4.1.2:
    resolution: {integrity: sha512-GDhwkLfywWL2s6vEjyhri+eXmfH6j1L7JE27WhqLeYzoh/A3DBaYGEj2H/HFZCn/kMfim73FXxEJTw06WtxQwg==}
    engines: {node: '>= 14.18.0'}

  regexp-tree@0.1.27:
    resolution: {integrity: sha512-iETxpjK6YoRWJG5o6hXLwvjYAoW+FEZn9os0PD/b6AP6xQwsa/Y7lCVgIixBbUPMfhu+i2LtdeAqVTgGlQarfA==}
    hasBin: true

  regjsparser@0.10.0:
    resolution: {integrity: sha512-qx+xQGZVsy55CH0a1hiVwHmqjLryfh7wQyF5HO07XJ9f7dQMY/gPQHhlyDkIzJKC+x2fUCpCcUODUUUFrm7SHA==}
    hasBin: true

  resolve-from@4.0.0:
    resolution: {integrity: sha512-pb/MYmXstAkysRFx8piNI1tGFNQIFA3vkE3Gq4EuA1dF6gHp/+vgZqsCGJapvy8N3Q+4o7FwvquPJcnZ7RYy4g==}
    engines: {node: '>=4'}

  resolve-pkg-maps@1.0.0:
    resolution: {integrity: sha512-seS2Tj26TBVOC2NIc2rOe2y2ZO7efxITtLZcGSOnHHNOQ7CkiUBfw0Iw2ck6xkIhPwLhKNLS8BO+hEpngQlqzw==}

  resolve@1.22.10:
    resolution: {integrity: sha512-NPRy+/ncIMeDlTAsuqwKIiferiawhefFJtkNSW0qZJEqMEb+qBt/77B/jGeeek+F0uOeN05CDa6HXbbIgtVX4w==}
    engines: {node: '>= 0.4'}
    hasBin: true

  reusify@1.1.0:
    resolution: {integrity: sha512-g6QUff04oZpHs0eG5p83rFLhHeV00ug/Yf9nZM6fLeUrPguBTkTQOdpAWWspMh55TZfVQDPaN3NQJfbVRAxdIw==}
    engines: {iojs: '>=1.0.0', node: '>=0.10.0'}

  rolldown-plugin-dts@0.13.8:
    resolution: {integrity: sha512-jib3ui3rgADoAXwyuCRid74yoi0ZGTLD0P/bQQXFeaVIdhh4ZXwU2RJ0eUmSFJX1fQVc+a3lfccrPEuV7vvRJg==}
    engines: {node: '>=20.18.0'}
    peerDependencies:
      '@typescript/native-preview': '>=7.0.0-dev.20250601.1'
      rolldown: ^1.0.0-beta.9
      typescript: ^5.0.0
      vue-tsc: ~2.2.0
    peerDependenciesMeta:
      '@typescript/native-preview':
        optional: true
      typescript:
        optional: true
      vue-tsc:
        optional: true

<<<<<<< HEAD
  rolldown@1.0.0-beta.11:
    resolution: {integrity: sha512-6rtV51moX6Xl3BVLVqzUALdITog4MdVcnnf0pBW0PLJYrjDTQDWB3a4uYeFjRvQp/3ZkBAEIilz6+xvTBy23dw==}
=======
  rolldown@1.0.0-beta.12:
    resolution: {integrity: sha512-i2tTo0IP3tx3vLKRXZDK8AEVoXYl34PHVD/bU0X+rsV0IX4kXkXxHa/yqWZDwtpM/e95pI+xZlQs4ZIpIZuv5w==}
>>>>>>> dabd9a05
    hasBin: true

  rollup@4.41.1:
    resolution: {integrity: sha512-cPmwD3FnFv8rKMBc1MxWCwVQFxwf1JEmSX3iQXrRVVG15zerAIXRjMFVWnd5Q5QvgKF7Aj+5ykXFhUl+QGnyOw==}
    engines: {node: '>=18.0.0', npm: '>=8.0.0'}
    hasBin: true

  run-applescript@7.0.0:
    resolution: {integrity: sha512-9by4Ij99JUr/MCFBUkDKLWK3G9HVXmabKz9U5MlIAIuvuzkiOicRYs8XJLxX+xahD+mLiiCYDqF9dKAgtzKP1A==}
    engines: {node: '>=18'}

  run-parallel@1.2.0:
    resolution: {integrity: sha512-5l4VyZR86LZ/lDxZTR6jqL8AFE2S0IFLMP26AbjsLVADxHdhB/c0GUsH+y39UfCi3dzz8OlQuPmnaJOMoDHQBA==}

  sass@1.89.1:
    resolution: {integrity: sha512-eMLLkl+qz7tx/0cJ9wI+w09GQ2zodTkcE/aVfywwdlRcI3EO19xGnbmJwg/JMIm+5MxVJ6outddLZ4Von4E++Q==}
    engines: {node: '>=14.0.0'}
    hasBin: true

  scule@1.3.0:
    resolution: {integrity: sha512-6FtHJEvt+pVMIB9IBY+IcCJ6Z5f1iQnytgyfKMhDKgmzYG+TeH/wx1y3l27rshSbLiSanrR9ffZDrEsmjlQF2g==}

  semver@5.7.2:
    resolution: {integrity: sha512-cBznnQ9KjJqU67B52RMC65CMarK2600WFnbkcaiwWq3xy/5haFJlshgnpjovMVJ+Hff49d8GEn0b87C5pDQ10g==}
    hasBin: true

  semver@7.7.2:
    resolution: {integrity: sha512-RF0Fw+rO5AMf9MAyaRXI4AV0Ulj5lMHqVxxdSgiVbixSCXoEmmX/jk0CuJw4+3SqroYO9VoUh+HcuJivvtJemA==}
    engines: {node: '>=10'}
    hasBin: true

  shebang-command@2.0.0:
    resolution: {integrity: sha512-kHxr2zZpYtdmrN1qDjrrX/Z1rR1kG8Dx+gkpK1G4eXmvXswmcE1hTWBWYUzlraYw1/yZp6YuDY77YtvbN0dmDA==}
    engines: {node: '>=8'}

  shebang-regex@3.0.0:
    resolution: {integrity: sha512-7++dFhtcx3353uBaq8DDR4NuxBetBzC7ZQOhmTQInHEd6bSrXdiEyzCvG07Z44UYdLShWUyXt5M/yhz8ekcb1A==}
    engines: {node: '>=8'}

  siginfo@2.0.0:
    resolution: {integrity: sha512-ybx0WO1/8bSBLEWXZvEd7gMW3Sn3JFlW3TvX1nREbDLRNQNaeNN8WK0meBwPdAaOI7TtRRRJn/Es1zhrrCHu7g==}

  signal-exit@4.1.0:
    resolution: {integrity: sha512-bzyZ1e88w9O1iNJbKnOlvYTrWPDl46O1bG0D3XInv+9tkPrxrN8jUUTiFlDkkmKWgn1M6CfIA13SuGqOa9Korw==}
    engines: {node: '>=14'}

  source-map-js@1.2.1:
    resolution: {integrity: sha512-UXWMKhLOwVKb728IUtQPXxfYU+usdybtUrK/8uGE8CQMvrhOpwvzDBwj0QhSL7MQc7vIsISBG8VQ8+IDQxpfQA==}
    engines: {node: '>=0.10.0'}

  spdx-correct@3.2.0:
    resolution: {integrity: sha512-kN9dJbvnySHULIluDHy32WHRUu3Og7B9sbY7tsFLctQkIqnMh3hErYgdMjTYuqmcXX+lK5T1lnUt3G7zNswmZA==}

  spdx-exceptions@2.5.0:
    resolution: {integrity: sha512-PiU42r+xO4UbUS1buo3LPJkjlO7430Xn5SVAhdpzzsPHsjbYVflnnFdATgabnLude+Cqu25p6N+g2lw/PFsa4w==}

  spdx-expression-parse@3.0.1:
    resolution: {integrity: sha512-cbqHunsQWnJNE6KhVSMsMeH5H/L9EpymbzqTQ3uLwNCLZ1Q481oWaofqH7nO6V07xlXwY6PhQdQ2IedWx/ZK4Q==}

  spdx-license-ids@3.0.21:
    resolution: {integrity: sha512-Bvg/8F5XephndSK3JffaRqdT+gyhfqIPwDHpX80tJrF8QQRYMo8sNMeaZ2Dp5+jhwKnUmIOyFFQfHRkjJm5nXg==}

  stackback@0.0.2:
    resolution: {integrity: sha512-1XMJE5fQo1jGH6Y/7ebnwPOBEkIEnT4QF32d5R1+VXdXveM0IBMJt8zfaxX1P3QhVwrYe+576+jkANtSS2mBbw==}

  std-env@3.9.0:
    resolution: {integrity: sha512-UGvjygr6F6tpH7o2qyqR6QYpwraIjKSdtzyBdyytFOHmPZY917kwdwLG0RbOjWOnKmnm3PeHjaoLLMie7kPLQw==}

  string-width@4.2.3:
    resolution: {integrity: sha512-wKyQRQpjJ0sIp62ErSZdGsjMJWsap5oRNihHhu6G7JVO/9jIB6UyevL+tXuOqrng8j/cxKTWyWUwvSTriiZz/g==}
    engines: {node: '>=8'}

  string-width@5.1.2:
    resolution: {integrity: sha512-HnLOCR3vjcY8beoNLtcjZ5/nxn2afmME6lhrDrebokqMap+XbeW8n9TXpPDOqdGK5qcI3oT0GKTW6wC7EMiVqA==}
    engines: {node: '>=12'}

  strip-ansi@6.0.1:
    resolution: {integrity: sha512-Y38VPSHcqkFrCpFnQ9vuSXmquuv5oXOKpGeT6aGrr3o3Gc9AlVa6JBfUSOCnbxGGZF+/0ooI7KrPuUSztUdU5A==}
    engines: {node: '>=8'}

  strip-ansi@7.1.0:
    resolution: {integrity: sha512-iq6eVVI64nQQTRYq2KtEg2d2uU7LElhTJwsH4YzIHZshxlgZms/wIc4VoDQTlG/IvVIrBKG06CrZnp0qv7hkcQ==}
    engines: {node: '>=12'}

  strip-indent@3.0.0:
    resolution: {integrity: sha512-laJTa3Jb+VQpaC6DseHhF7dXVqHTfJPCRDaEbid/drOhgitgYku/letMUqOXFoWV0zIIUbjpdH2t+tYj4bQMRQ==}
    engines: {node: '>=8'}

  strip-json-comments@3.1.1:
    resolution: {integrity: sha512-6fPc+R4ihwqP6N/aIv2f1gMH8lOVtWQHoqC4yK6oSDVVocumAsfCqjkXnqiYMhmMwS/mEHLp7Vehlt3ql6lEig==}
    engines: {node: '>=8'}

  stylehacks@7.0.5:
    resolution: {integrity: sha512-5kNb7V37BNf0Q3w+1pxfa+oiNPS++/b4Jil9e/kPDgrk1zjEd6uR7SZeJiYaLYH6RRSC1XX2/37OTeU/4FvuIA==}
    engines: {node: ^18.12.0 || ^20.9.0 || >=22.0}
    peerDependencies:
      postcss: ^8.4.32

  supports-color@7.2.0:
    resolution: {integrity: sha512-qpCAvRl9stuOHveKsn7HncJRvv501qIacKzQlO/+Lwxc9+0q2wLyv4Dfvt80/DPn2pqOBsJdDiogXGR9+OvwRw==}
    engines: {node: '>=8'}

  supports-preserve-symlinks-flag@1.0.0:
    resolution: {integrity: sha512-ot0WnXS9fgdkgIcePe6RHNk1WA8+muPa6cSjeR3V8K27q9BB1rTE3R1p7Hv0z1ZyAc8s6Vvv8DIyWf681MAt0w==}
    engines: {node: '>= 0.4'}

  svgo@3.3.2:
    resolution: {integrity: sha512-OoohrmuUlBs8B8o6MB2Aevn+pRIH9zDALSR+6hhqVfa6fRwG/Qw9VUMSMW9VNg2CFc/MTIfabtdOVl9ODIJjpw==}
    engines: {node: '>=14.0.0'}
    hasBin: true

  test-exclude@7.0.1:
    resolution: {integrity: sha512-pFYqmTw68LXVjeWJMST4+borgQP2AyMNbg1BpZh9LbyhUeNkeaPF9gzfPGUAnSMV3qPYdWUwDIjjCLiSDOl7vg==}
    engines: {node: '>=18'}

  tinybench@2.9.0:
    resolution: {integrity: sha512-0+DUvqWMValLmha6lr4kD8iAMK1HzV0/aKnCtWb9v9641TnP/MFb7Pc2bxoxQjTXAErryXVgUOfv2YqNllqGeg==}

  tinyexec@0.3.2:
    resolution: {integrity: sha512-KQQR9yN7R5+OSwaK0XQoj22pwHoTlgYqmUscPYoknOoWCWfj/5/ABTMRi69FrKU5ffPVh5QcFikpWJI/P1ocHA==}

  tinyglobby@0.2.14:
    resolution: {integrity: sha512-tX5e7OM1HnYr2+a2C/4V0htOcSQcoSTH9KgJnVvNm5zm/cyEWKJ7j7YutsH9CxMdtOkkLFy2AHrMci9IM8IPZQ==}
    engines: {node: '>=12.0.0'}

  tinypool@1.1.0:
    resolution: {integrity: sha512-7CotroY9a8DKsKprEy/a14aCCm8jYVmR7aFy4fpkZM8sdpNJbKkixuNjgM50yCmip2ezc8z4N7k3oe2+rfRJCQ==}
    engines: {node: ^18.0.0 || >=20.0.0}

  tinyrainbow@2.0.0:
    resolution: {integrity: sha512-op4nsTR47R6p0vMUUoYl/a+ljLFVtlfaXkLQmqfLR1qHma1h/ysYk4hEXZ880bf2CYgTskvTa/e196Vd5dDQXw==}
    engines: {node: '>=14.0.0'}

  tinyspy@4.0.3:
    resolution: {integrity: sha512-t2T/WLB2WRgZ9EpE4jgPJ9w+i66UZfDc8wHh0xrwiRNN+UwH98GIJkTeZqX9rg0i0ptwzqW+uYeIF0T4F8LR7A==}
    engines: {node: '>=14.0.0'}

  to-regex-range@5.0.1:
    resolution: {integrity: sha512-65P7iz6X5yEr1cwcgvQxbbIw7Uk3gOy5dIdtZ4rDveLqhrdJP+Li/Hx6tyK0NEb+2GCyneCMJiGqrADCSNk8sQ==}
    engines: {node: '>=8.0'}

  ts-api-utils@2.1.0:
    resolution: {integrity: sha512-CUgTZL1irw8u29bzrOD/nH85jqyc74D6SshFgujOIA7osm2Rz7dYH77agkx7H4FBNxDq7Cjf+IjaX/8zwFW+ZQ==}
    engines: {node: '>=18.12'}
    peerDependencies:
      typescript: '>=4.8.4'

  tslib@2.8.1:
    resolution: {integrity: sha512-oJFu94HQb+KVduSUQL7wnpmqnfmLsOA/nAh6b6EH0wCEoK0/mPeXU6c3wKDV83MkOuHPRHtSXKKU99IBazS/2w==}

  type-check@0.4.0:
    resolution: {integrity: sha512-XleUoc9uwGXqjWwXaUTZAmzMcFZ5858QA2vvx1Ur5xIcixXIP+8LnFDgRplU30us6teqdlskFfu+ae4K79Ooew==}
    engines: {node: '>= 0.8.0'}

  type-fest@0.6.0:
    resolution: {integrity: sha512-q+MB8nYR1KDLrgr4G5yemftpMC7/QLqVndBmEEdqzmNj5dcFOO4Oo8qlwZE3ULT3+Zim1F8Kq4cBnikNhlCMlg==}
    engines: {node: '>=8'}

  type-fest@0.8.1:
    resolution: {integrity: sha512-4dbzIzqvjtgiM5rw1k5rEHtBANKmdudhGyBEajN01fEyhaAIhsoKNy6y7+IN93IfpFtwY9iqi7kD+xwKhQsNJA==}
    engines: {node: '>=8'}

  typescript-eslint@8.33.0:
    resolution: {integrity: sha512-5YmNhF24ylCsvdNW2oJwMzTbaeO4bg90KeGtMjUw0AGtHksgEPLRTUil+coHwCfiu4QjVJFnjp94DmU6zV7DhQ==}
    engines: {node: ^18.18.0 || ^20.9.0 || >=21.1.0}
    peerDependencies:
      eslint: ^8.57.0 || ^9.0.0
      typescript: '>=4.8.4 <5.9.0'

  typescript@5.8.3:
    resolution: {integrity: sha512-p1diW6TqL9L07nNxvRMM7hMMw4c5XOo/1ibL4aAIGmSAt9slTE1Xgw5KWuof2uTOvCg9BY7ZRi+GaF+7sfgPeQ==}
    engines: {node: '>=14.17'}
    hasBin: true

  ufo@1.6.1:
    resolution: {integrity: sha512-9a4/uxlTWJ4+a5i0ooc1rU7C7YOw3wT+UGqdeNNHWnOF9qcMBgLRS+4IYUqbczewFx4mLEig6gawh7X6mFlEkA==}

  undici-types@6.21.0:
    resolution: {integrity: sha512-iwDZqg0QAGrg9Rav5H4n0M64c3mkR59cJ6wQp+7C4nI0gsmExaedaYLNO44eT4AtBBwjbTiGPMlt2Md0T9H9JQ==}

  unist-util-stringify-position@2.0.3:
    resolution: {integrity: sha512-3faScn5I+hy9VleOq/qNbAd6pAx7iH5jYBMS9I1HgQVijz/4mv5Bvw5iw1sC/90CODiKo81G/ps8AJrISn687g==}

  untyped@2.0.0:
    resolution: {integrity: sha512-nwNCjxJTjNuLCgFr42fEak5OcLuB3ecca+9ksPFNvtfYSLpjf+iJqSIaSnIile6ZPbKYxI5k2AfXqeopGudK/g==}
    hasBin: true

  update-browserslist-db@1.1.3:
    resolution: {integrity: sha512-UxhIZQ+QInVdunkDAaiazvvT/+fXL5Osr0JZlJulepYu6Jd7qJtDZjlur0emRlT71EN3ScPoE7gvsuIKKNavKw==}
    hasBin: true
    peerDependencies:
      browserslist: '>= 4.21.0'

  uri-js@4.4.1:
    resolution: {integrity: sha512-7rKUyy33Q1yc98pQ1DAmLtwX109F7TIfWlW1Ydo8Wl1ii1SeHieeh0HHfPeL2fMXK6z0s8ecKs9frCuLJvndBg==}

  util-deprecate@1.0.2:
    resolution: {integrity: sha512-EPD5q1uXyFxJpCrLnCc1nHnq3gOa6DZBocAIiI2TaSCA7VCJ1UJDMagCzIkXNsUYfD1daK//LTEQ8xiIbrHtcw==}

  validate-npm-package-license@3.0.4:
    resolution: {integrity: sha512-DpKm2Ui/xN7/HQKCtpZxoRWBhZ9Z0kqtygG8XCgNQ8ZlDnxuQmWhj566j8fN4Cu3/JmbhsDo7fcAJq4s9h27Ew==}

  vite-node@3.2.2:
    resolution: {integrity: sha512-Xj/jovjZvDXOq2FgLXu8NsY4uHUMWtzVmMC2LkCu9HWdr9Qu1Is5sanX3Z4jOFKdohfaWDnEJWp9pRP0vVpAcA==}
    engines: {node: ^18.0.0 || ^20.0.0 || >=22.0.0}
    hasBin: true

  vite@6.3.5:
    resolution: {integrity: sha512-cZn6NDFE7wdTpINgs++ZJ4N49W2vRp8LCKrn3Ob1kYNtOo21vfDoaV5GzBfLU4MovSAB8uNRm4jgzVQZ+mBzPQ==}
    engines: {node: ^18.0.0 || ^20.0.0 || >=22.0.0}
    hasBin: true
    peerDependencies:
      '@types/node': ^18.0.0 || ^20.0.0 || >=22.0.0
      jiti: '>=1.21.0'
      less: '*'
      lightningcss: ^1.21.0
      sass: '*'
      sass-embedded: '*'
      stylus: '*'
      sugarss: '*'
      terser: ^5.16.0
      tsx: ^4.8.1
      yaml: ^2.4.2
    peerDependenciesMeta:
      '@types/node':
        optional: true
      jiti:
        optional: true
      less:
        optional: true
      lightningcss:
        optional: true
      sass:
        optional: true
      sass-embedded:
        optional: true
      stylus:
        optional: true
      sugarss:
        optional: true
      terser:
        optional: true
      tsx:
        optional: true
      yaml:
        optional: true

  vitest@3.2.2:
    resolution: {integrity: sha512-fyNn/Rp016Bt5qvY0OQvIUCwW2vnaEBLxP42PmKbNIoasSYjML+8xyeADOPvBe+Xfl/ubIw4og7Lt9jflRsCNw==}
    engines: {node: ^18.0.0 || ^20.0.0 || >=22.0.0}
    hasBin: true
    peerDependencies:
      '@edge-runtime/vm': '*'
      '@types/debug': ^4.1.12
      '@types/node': ^18.0.0 || ^20.0.0 || >=22.0.0
      '@vitest/browser': 3.2.2
      '@vitest/ui': 3.2.2
      happy-dom: '*'
      jsdom: '*'
    peerDependenciesMeta:
      '@edge-runtime/vm':
        optional: true
      '@types/debug':
        optional: true
      '@types/node':
        optional: true
      '@vitest/browser':
        optional: true
      '@vitest/ui':
        optional: true
      happy-dom:
        optional: true
      jsdom:
        optional: true

  vscode-uri@3.1.0:
    resolution: {integrity: sha512-/BpdSx+yCQGnCvecbyXdxHDkuk55/G3xwnC0GqY4gmQ3j+A+g8kzzgB4Nk/SINjqn6+waqw3EgbVF2QKExkRxQ==}

  vue-sfc-transformer@0.1.16:
    resolution: {integrity: sha512-pXx4pkHigOJCzGPXhGA9Rdou1oIuNiF9n4n5GQ7C4QehTXFEpKUjcpvc3PZ6LvC6ccUL021qor8j1153Y7/6Ig==}
    engines: {node: '>=18.0.0'}
    peerDependencies:
      '@vue/compiler-core': ^3.5.13
      esbuild: '*'
      vue: ^3.5.13

  vue-tsc@2.2.10:
    resolution: {integrity: sha512-jWZ1xSaNbabEV3whpIDMbjVSVawjAyW+x1n3JeGQo7S0uv2n9F/JMgWW90tGWNFRKya4YwKMZgCtr0vRAM7DeQ==}
    hasBin: true
    peerDependencies:
      typescript: '>=5.0.0'

  vue@3.5.16:
    resolution: {integrity: sha512-rjOV2ecxMd5SiAmof2xzh2WxntRcigkX/He4YFJ6WdRvVUrbt6DxC1Iujh10XLl8xCDRDtGKMeO3D+pRQ1PP9w==}
    peerDependencies:
      typescript: '*'
    peerDependenciesMeta:
      typescript:
        optional: true

  which@2.0.2:
    resolution: {integrity: sha512-BLI3Tl1TW3Pvl70l3yq3Y64i+awpwXqsGBYWkkqMtnbXgrMD+yj7rhW0kuEDxzJaYXGjEW5ogapKNMEKNMjibA==}
    engines: {node: '>= 8'}
    hasBin: true

  why-is-node-running@2.3.0:
    resolution: {integrity: sha512-hUrmaWBdVDcxvYqnyh09zunKzROWjbZTiNy8dBEjkS7ehEDQibXJ7XvlmtbwuTclUiIyN+CyXQD4Vmko8fNm8w==}
    engines: {node: '>=8'}
    hasBin: true

  word-wrap@1.2.5:
    resolution: {integrity: sha512-BN22B5eaMMI9UMtjrGd5g5eCYPpCPDUy0FJXbYsaT5zYxjFOckS53SQDE3pWkVoWpHXVb3BrYcEN4Twa55B5cA==}
    engines: {node: '>=0.10.0'}

  wrap-ansi@7.0.0:
    resolution: {integrity: sha512-YVGIj2kamLSTxw6NsZjoBxfSwsn0ycdesmc4p+Q21c5zPuZ1pl+NfxVdxPtdHvmNVOQ6XSYG4AUtyt/Fi7D16Q==}
    engines: {node: '>=10'}

  wrap-ansi@8.1.0:
    resolution: {integrity: sha512-si7QWI6zUMq56bESFvagtmzMdGOtoxfR+Sez11Mobfc7tm+VkUckk9bW2UeffTGVUbOksxmSw0AA2gs8g71NCQ==}
    engines: {node: '>=12'}

  yocto-queue@0.1.0:
    resolution: {integrity: sha512-rVksvsnNCdJ/ohGc6xgPwyN8eheCxsiLM8mxuE/t/mOVqJewPuO1miLpTHQiRgTKCLexL4MeAFVagts7HmNZ2Q==}
    engines: {node: '>=10'}

snapshots:

  '@ampproject/remapping@2.3.0':
    dependencies:
      '@jridgewell/gen-mapping': 0.3.8
      '@jridgewell/trace-mapping': 0.3.25

  '@babel/code-frame@7.27.1':
    dependencies:
      '@babel/helper-validator-identifier': 7.27.1
      js-tokens: 4.0.0
      picocolors: 1.1.1

  '@babel/generator@7.27.5':
    dependencies:
      '@babel/parser': 7.27.5
      '@babel/types': 7.27.3
      '@jridgewell/gen-mapping': 0.3.8
      '@jridgewell/trace-mapping': 0.3.25
      jsesc: 3.1.0

  '@babel/helper-string-parser@7.27.1': {}

  '@babel/helper-validator-identifier@7.27.1': {}

  '@babel/parser@7.27.3':
    dependencies:
      '@babel/types': 7.27.3

  '@babel/parser@7.27.5':
    dependencies:
      '@babel/types': 7.27.3

  '@babel/runtime@7.27.3': {}

  '@babel/types@7.27.3':
    dependencies:
      '@babel/helper-string-parser': 7.27.1
      '@babel/helper-validator-identifier': 7.27.1

  '@bcoe/v8-coverage@1.0.2': {}

  '@emnapi/core@1.4.3':
    dependencies:
      '@emnapi/wasi-threads': 1.0.2
      tslib: 2.8.1
    optional: true

  '@emnapi/runtime@1.4.3':
    dependencies:
      tslib: 2.8.1
    optional: true

  '@emnapi/wasi-threads@1.0.2':
    dependencies:
      tslib: 2.8.1
    optional: true

  '@esbuild/aix-ppc64@0.25.5':
    optional: true

  '@esbuild/android-arm64@0.25.5':
    optional: true

  '@esbuild/android-arm@0.25.5':
    optional: true

  '@esbuild/android-x64@0.25.5':
    optional: true

  '@esbuild/darwin-arm64@0.25.5':
    optional: true

  '@esbuild/darwin-x64@0.25.5':
    optional: true

  '@esbuild/freebsd-arm64@0.25.5':
    optional: true

  '@esbuild/freebsd-x64@0.25.5':
    optional: true

  '@esbuild/linux-arm64@0.25.5':
    optional: true

  '@esbuild/linux-arm@0.25.5':
    optional: true

  '@esbuild/linux-ia32@0.25.5':
    optional: true

  '@esbuild/linux-loong64@0.25.5':
    optional: true

  '@esbuild/linux-mips64el@0.25.5':
    optional: true

  '@esbuild/linux-ppc64@0.25.5':
    optional: true

  '@esbuild/linux-riscv64@0.25.5':
    optional: true

  '@esbuild/linux-s390x@0.25.5':
    optional: true

  '@esbuild/linux-x64@0.25.5':
    optional: true

  '@esbuild/netbsd-arm64@0.25.5':
    optional: true

  '@esbuild/netbsd-x64@0.25.5':
    optional: true

  '@esbuild/openbsd-arm64@0.25.5':
    optional: true

  '@esbuild/openbsd-x64@0.25.5':
    optional: true

  '@esbuild/sunos-x64@0.25.5':
    optional: true

  '@esbuild/win32-arm64@0.25.5':
    optional: true

  '@esbuild/win32-ia32@0.25.5':
    optional: true

  '@esbuild/win32-x64@0.25.5':
    optional: true

  '@eslint-community/eslint-utils@4.7.0(eslint@9.28.0(jiti@2.4.2))':
    dependencies:
      eslint: 9.28.0(jiti@2.4.2)
      eslint-visitor-keys: 3.4.3

  '@eslint-community/regexpp@4.12.1': {}

  '@eslint/config-array@0.20.0':
    dependencies:
      '@eslint/object-schema': 2.1.6
      debug: 4.4.1
      minimatch: 3.1.2
    transitivePeerDependencies:
      - supports-color

  '@eslint/config-helpers@0.2.2': {}

  '@eslint/core@0.14.0':
    dependencies:
      '@types/json-schema': 7.0.15

  '@eslint/eslintrc@3.3.1':
    dependencies:
      ajv: 6.12.6
      debug: 4.4.1
      espree: 10.3.0
      globals: 14.0.0
      ignore: 5.3.2
      import-fresh: 3.3.1
      js-yaml: 4.1.0
      minimatch: 3.1.2
      strip-json-comments: 3.1.1
    transitivePeerDependencies:
      - supports-color

  '@eslint/js@9.27.0': {}

  '@eslint/js@9.28.0': {}

  '@eslint/object-schema@2.1.6': {}

  '@eslint/plugin-kit@0.3.1':
    dependencies:
      '@eslint/core': 0.14.0
      levn: 0.4.1

  '@humanfs/core@0.19.1': {}

  '@humanfs/node@0.16.6':
    dependencies:
      '@humanfs/core': 0.19.1
      '@humanwhocodes/retry': 0.3.1

  '@humanwhocodes/module-importer@1.0.1': {}

  '@humanwhocodes/retry@0.3.1': {}

  '@humanwhocodes/retry@0.4.3': {}

  '@isaacs/cliui@8.0.2':
    dependencies:
      string-width: 5.1.2
      string-width-cjs: string-width@4.2.3
      strip-ansi: 7.1.0
      strip-ansi-cjs: strip-ansi@6.0.1
      wrap-ansi: 8.1.0
      wrap-ansi-cjs: wrap-ansi@7.0.0

  '@istanbuljs/schema@0.1.3': {}

  '@jridgewell/gen-mapping@0.3.8':
    dependencies:
      '@jridgewell/set-array': 1.2.1
      '@jridgewell/sourcemap-codec': 1.5.0
      '@jridgewell/trace-mapping': 0.3.25

  '@jridgewell/resolve-uri@3.1.2': {}

  '@jridgewell/set-array@1.2.1': {}

  '@jridgewell/sourcemap-codec@1.5.0': {}

  '@jridgewell/trace-mapping@0.3.25':
    dependencies:
      '@jridgewell/resolve-uri': 3.1.2
      '@jridgewell/sourcemap-codec': 1.5.0

  '@napi-rs/wasm-runtime@0.2.10':
    dependencies:
      '@emnapi/core': 1.4.3
      '@emnapi/runtime': 1.4.3
      '@tybys/wasm-util': 0.9.0
    optional: true

  '@nodelib/fs.scandir@2.1.5':
    dependencies:
      '@nodelib/fs.stat': 2.0.5
      run-parallel: 1.2.0

  '@nodelib/fs.stat@2.0.5': {}

  '@nodelib/fs.walk@1.2.8':
    dependencies:
      '@nodelib/fs.scandir': 2.1.5
      fastq: 1.19.1

  '@oxc-minify/binding-darwin-arm64@0.72.3':
    optional: true

  '@oxc-minify/binding-darwin-x64@0.72.3':
    optional: true

  '@oxc-minify/binding-freebsd-x64@0.72.3':
    optional: true

  '@oxc-minify/binding-linux-arm-gnueabihf@0.72.3':
    optional: true

  '@oxc-minify/binding-linux-arm-musleabihf@0.72.3':
    optional: true

  '@oxc-minify/binding-linux-arm64-gnu@0.72.3':
    optional: true

  '@oxc-minify/binding-linux-arm64-musl@0.72.3':
    optional: true

  '@oxc-minify/binding-linux-riscv64-gnu@0.72.3':
    optional: true

  '@oxc-minify/binding-linux-s390x-gnu@0.72.3':
    optional: true

  '@oxc-minify/binding-linux-x64-gnu@0.72.3':
    optional: true

  '@oxc-minify/binding-linux-x64-musl@0.72.3':
    optional: true

  '@oxc-minify/binding-wasm32-wasi@0.72.3':
    dependencies:
      '@napi-rs/wasm-runtime': 0.2.10
    optional: true

  '@oxc-minify/binding-win32-arm64-msvc@0.72.3':
    optional: true

  '@oxc-minify/binding-win32-x64-msvc@0.72.3':
    optional: true

  '@oxc-parser/binding-darwin-arm64@0.72.3':
    optional: true

  '@oxc-parser/binding-darwin-x64@0.72.3':
    optional: true

  '@oxc-parser/binding-freebsd-x64@0.72.3':
    optional: true

  '@oxc-parser/binding-linux-arm-gnueabihf@0.72.3':
    optional: true

  '@oxc-parser/binding-linux-arm-musleabihf@0.72.3':
    optional: true

  '@oxc-parser/binding-linux-arm64-gnu@0.72.3':
    optional: true

  '@oxc-parser/binding-linux-arm64-musl@0.72.3':
    optional: true

  '@oxc-parser/binding-linux-riscv64-gnu@0.72.3':
    optional: true

  '@oxc-parser/binding-linux-s390x-gnu@0.72.3':
    optional: true

  '@oxc-parser/binding-linux-x64-gnu@0.72.3':
    optional: true

  '@oxc-parser/binding-linux-x64-musl@0.72.3':
    optional: true

  '@oxc-parser/binding-wasm32-wasi@0.72.3':
    dependencies:
      '@napi-rs/wasm-runtime': 0.2.10
    optional: true

  '@oxc-parser/binding-win32-arm64-msvc@0.72.3':
    optional: true

  '@oxc-parser/binding-win32-x64-msvc@0.72.3':
    optional: true

<<<<<<< HEAD
  '@oxc-project/runtime@0.72.2': {}
=======
  '@oxc-project/runtime@0.72.3': {}

  '@oxc-project/types@0.72.3': {}
>>>>>>> dabd9a05

  '@oxc-transform/binding-darwin-arm64@0.72.3':
    optional: true

  '@oxc-transform/binding-darwin-x64@0.72.3':
    optional: true

  '@oxc-transform/binding-freebsd-x64@0.72.3':
    optional: true

  '@oxc-transform/binding-linux-arm-gnueabihf@0.72.3':
    optional: true

  '@oxc-transform/binding-linux-arm-musleabihf@0.72.3':
    optional: true

  '@oxc-transform/binding-linux-arm64-gnu@0.72.3':
    optional: true

  '@oxc-transform/binding-linux-arm64-musl@0.72.3':
    optional: true

  '@oxc-transform/binding-linux-riscv64-gnu@0.72.3':
    optional: true

  '@oxc-transform/binding-linux-s390x-gnu@0.72.3':
    optional: true

  '@oxc-transform/binding-linux-x64-gnu@0.72.3':
    optional: true

  '@oxc-transform/binding-linux-x64-musl@0.72.3':
    optional: true

  '@oxc-transform/binding-wasm32-wasi@0.72.3':
    dependencies:
      '@napi-rs/wasm-runtime': 0.2.10
    optional: true

  '@oxc-transform/binding-win32-arm64-msvc@0.72.3':
    optional: true

  '@oxc-transform/binding-win32-x64-msvc@0.72.3':
    optional: true

  '@parcel/watcher-android-arm64@2.5.1':
    optional: true

  '@parcel/watcher-darwin-arm64@2.5.1':
    optional: true

  '@parcel/watcher-darwin-x64@2.5.1':
    optional: true

  '@parcel/watcher-freebsd-x64@2.5.1':
    optional: true

  '@parcel/watcher-linux-arm-glibc@2.5.1':
    optional: true

  '@parcel/watcher-linux-arm-musl@2.5.1':
    optional: true

  '@parcel/watcher-linux-arm64-glibc@2.5.1':
    optional: true

  '@parcel/watcher-linux-arm64-musl@2.5.1':
    optional: true

  '@parcel/watcher-linux-x64-glibc@2.5.1':
    optional: true

  '@parcel/watcher-linux-x64-musl@2.5.1':
    optional: true

  '@parcel/watcher-win32-arm64@2.5.1':
    optional: true

  '@parcel/watcher-win32-ia32@2.5.1':
    optional: true

  '@parcel/watcher-win32-x64@2.5.1':
    optional: true

  '@parcel/watcher@2.5.1':
    dependencies:
      detect-libc: 1.0.3
      is-glob: 4.0.3
      micromatch: 4.0.8
      node-addon-api: 7.1.1
    optionalDependencies:
      '@parcel/watcher-android-arm64': 2.5.1
      '@parcel/watcher-darwin-arm64': 2.5.1
      '@parcel/watcher-darwin-x64': 2.5.1
      '@parcel/watcher-freebsd-x64': 2.5.1
      '@parcel/watcher-linux-arm-glibc': 2.5.1
      '@parcel/watcher-linux-arm-musl': 2.5.1
      '@parcel/watcher-linux-arm64-glibc': 2.5.1
      '@parcel/watcher-linux-arm64-musl': 2.5.1
      '@parcel/watcher-linux-x64-glibc': 2.5.1
      '@parcel/watcher-linux-x64-musl': 2.5.1
      '@parcel/watcher-win32-arm64': 2.5.1
      '@parcel/watcher-win32-ia32': 2.5.1
      '@parcel/watcher-win32-x64': 2.5.1

  '@pkgjs/parseargs@0.11.0':
    optional: true

<<<<<<< HEAD
  '@rolldown/binding-darwin-arm64@1.0.0-beta.11':
    optional: true

  '@rolldown/binding-darwin-x64@1.0.0-beta.11':
    optional: true

  '@rolldown/binding-freebsd-x64@1.0.0-beta.11':
    optional: true

  '@rolldown/binding-linux-arm-gnueabihf@1.0.0-beta.11':
    optional: true

  '@rolldown/binding-linux-arm64-gnu@1.0.0-beta.11':
    optional: true

  '@rolldown/binding-linux-arm64-musl@1.0.0-beta.11':
    optional: true

  '@rolldown/binding-linux-x64-gnu@1.0.0-beta.11':
    optional: true

  '@rolldown/binding-linux-x64-musl@1.0.0-beta.11':
    optional: true

  '@rolldown/binding-wasm32-wasi@1.0.0-beta.11':
=======
  '@rolldown/binding-darwin-arm64@1.0.0-beta.12':
    optional: true

  '@rolldown/binding-darwin-x64@1.0.0-beta.12':
    optional: true

  '@rolldown/binding-freebsd-x64@1.0.0-beta.12':
    optional: true

  '@rolldown/binding-linux-arm-gnueabihf@1.0.0-beta.12':
    optional: true

  '@rolldown/binding-linux-arm64-gnu@1.0.0-beta.12':
    optional: true

  '@rolldown/binding-linux-arm64-musl@1.0.0-beta.12':
    optional: true

  '@rolldown/binding-linux-x64-gnu@1.0.0-beta.12':
    optional: true

  '@rolldown/binding-linux-x64-musl@1.0.0-beta.12':
    optional: true

  '@rolldown/binding-wasm32-wasi@1.0.0-beta.12':
>>>>>>> dabd9a05
    dependencies:
      '@napi-rs/wasm-runtime': 0.2.10
    optional: true

<<<<<<< HEAD
  '@rolldown/binding-win32-arm64-msvc@1.0.0-beta.11':
    optional: true

  '@rolldown/binding-win32-ia32-msvc@1.0.0-beta.11':
    optional: true

  '@rolldown/binding-win32-x64-msvc@1.0.0-beta.11':
    optional: true

  '@rolldown/pluginutils@1.0.0-beta.11': {}
=======
  '@rolldown/binding-win32-arm64-msvc@1.0.0-beta.12':
    optional: true

  '@rolldown/binding-win32-ia32-msvc@1.0.0-beta.12':
    optional: true

  '@rolldown/binding-win32-x64-msvc@1.0.0-beta.12':
    optional: true

  '@rolldown/pluginutils@1.0.0-beta.12': {}
>>>>>>> dabd9a05

  '@rollup/rollup-android-arm-eabi@4.41.1':
    optional: true

  '@rollup/rollup-android-arm64@4.41.1':
    optional: true

  '@rollup/rollup-darwin-arm64@4.41.1':
    optional: true

  '@rollup/rollup-darwin-x64@4.41.1':
    optional: true

  '@rollup/rollup-freebsd-arm64@4.41.1':
    optional: true

  '@rollup/rollup-freebsd-x64@4.41.1':
    optional: true

  '@rollup/rollup-linux-arm-gnueabihf@4.41.1':
    optional: true

  '@rollup/rollup-linux-arm-musleabihf@4.41.1':
    optional: true

  '@rollup/rollup-linux-arm64-gnu@4.41.1':
    optional: true

  '@rollup/rollup-linux-arm64-musl@4.41.1':
    optional: true

  '@rollup/rollup-linux-loongarch64-gnu@4.41.1':
    optional: true

  '@rollup/rollup-linux-powerpc64le-gnu@4.41.1':
    optional: true

  '@rollup/rollup-linux-riscv64-gnu@4.41.1':
    optional: true

  '@rollup/rollup-linux-riscv64-musl@4.41.1':
    optional: true

  '@rollup/rollup-linux-s390x-gnu@4.41.1':
    optional: true

  '@rollup/rollup-linux-x64-gnu@4.41.1':
    optional: true

  '@rollup/rollup-linux-x64-musl@4.41.1':
    optional: true

  '@rollup/rollup-win32-arm64-msvc@4.41.1':
    optional: true

  '@rollup/rollup-win32-ia32-msvc@4.41.1':
    optional: true

  '@rollup/rollup-win32-x64-msvc@4.41.1':
    optional: true

  '@trysound/sax@0.2.0': {}

  '@tybys/wasm-util@0.9.0':
    dependencies:
      tslib: 2.8.1
    optional: true

  '@types/chai@5.2.2':
    dependencies:
      '@types/deep-eql': 4.0.2

  '@types/deep-eql@4.0.2': {}

  '@types/estree@1.0.7': {}

  '@types/json-schema@7.0.15': {}

  '@types/mdast@3.0.15':
    dependencies:
      '@types/unist': 2.0.11

  '@types/node@22.15.30':
    dependencies:
      undici-types: 6.21.0

  '@types/normalize-package-data@2.4.4': {}

  '@types/unist@2.0.11': {}

  '@typescript-eslint/eslint-plugin@8.33.0(@typescript-eslint/parser@8.33.0(eslint@9.28.0(jiti@2.4.2))(typescript@5.8.3))(eslint@9.28.0(jiti@2.4.2))(typescript@5.8.3)':
    dependencies:
      '@eslint-community/regexpp': 4.12.1
      '@typescript-eslint/parser': 8.33.0(eslint@9.28.0(jiti@2.4.2))(typescript@5.8.3)
      '@typescript-eslint/scope-manager': 8.33.0
      '@typescript-eslint/type-utils': 8.33.0(eslint@9.28.0(jiti@2.4.2))(typescript@5.8.3)
      '@typescript-eslint/utils': 8.33.0(eslint@9.28.0(jiti@2.4.2))(typescript@5.8.3)
      '@typescript-eslint/visitor-keys': 8.33.0
      eslint: 9.28.0(jiti@2.4.2)
      graphemer: 1.4.0
      ignore: 7.0.4
      natural-compare: 1.4.0
      ts-api-utils: 2.1.0(typescript@5.8.3)
      typescript: 5.8.3
    transitivePeerDependencies:
      - supports-color

  '@typescript-eslint/parser@8.33.0(eslint@9.28.0(jiti@2.4.2))(typescript@5.8.3)':
    dependencies:
      '@typescript-eslint/scope-manager': 8.33.0
      '@typescript-eslint/types': 8.33.0
      '@typescript-eslint/typescript-estree': 8.33.0(typescript@5.8.3)
      '@typescript-eslint/visitor-keys': 8.33.0
      debug: 4.4.1
      eslint: 9.28.0(jiti@2.4.2)
      typescript: 5.8.3
    transitivePeerDependencies:
      - supports-color

  '@typescript-eslint/project-service@8.33.0(typescript@5.8.3)':
    dependencies:
      '@typescript-eslint/tsconfig-utils': 8.33.0(typescript@5.8.3)
      '@typescript-eslint/types': 8.33.0
      debug: 4.4.1
    transitivePeerDependencies:
      - supports-color
      - typescript

  '@typescript-eslint/scope-manager@8.33.0':
    dependencies:
      '@typescript-eslint/types': 8.33.0
      '@typescript-eslint/visitor-keys': 8.33.0

  '@typescript-eslint/tsconfig-utils@8.33.0(typescript@5.8.3)':
    dependencies:
      typescript: 5.8.3

  '@typescript-eslint/type-utils@8.33.0(eslint@9.28.0(jiti@2.4.2))(typescript@5.8.3)':
    dependencies:
      '@typescript-eslint/typescript-estree': 8.33.0(typescript@5.8.3)
      '@typescript-eslint/utils': 8.33.0(eslint@9.28.0(jiti@2.4.2))(typescript@5.8.3)
      debug: 4.4.1
      eslint: 9.28.0(jiti@2.4.2)
      ts-api-utils: 2.1.0(typescript@5.8.3)
      typescript: 5.8.3
    transitivePeerDependencies:
      - supports-color

  '@typescript-eslint/types@8.33.0': {}

  '@typescript-eslint/typescript-estree@8.33.0(typescript@5.8.3)':
    dependencies:
      '@typescript-eslint/project-service': 8.33.0(typescript@5.8.3)
      '@typescript-eslint/tsconfig-utils': 8.33.0(typescript@5.8.3)
      '@typescript-eslint/types': 8.33.0
      '@typescript-eslint/visitor-keys': 8.33.0
      debug: 4.4.1
      fast-glob: 3.3.3
      is-glob: 4.0.3
      minimatch: 9.0.5
      semver: 7.7.2
      ts-api-utils: 2.1.0(typescript@5.8.3)
      typescript: 5.8.3
    transitivePeerDependencies:
      - supports-color

  '@typescript-eslint/utils@8.33.0(eslint@9.28.0(jiti@2.4.2))(typescript@5.8.3)':
    dependencies:
      '@eslint-community/eslint-utils': 4.7.0(eslint@9.28.0(jiti@2.4.2))
      '@typescript-eslint/scope-manager': 8.33.0
      '@typescript-eslint/types': 8.33.0
      '@typescript-eslint/typescript-estree': 8.33.0(typescript@5.8.3)
      eslint: 9.28.0(jiti@2.4.2)
      typescript: 5.8.3
    transitivePeerDependencies:
      - supports-color

  '@typescript-eslint/visitor-keys@8.33.0':
    dependencies:
      '@typescript-eslint/types': 8.33.0
      eslint-visitor-keys: 4.2.0

<<<<<<< HEAD
  '@typescript/native-preview-darwin-arm64@7.0.0-dev.20250605.1':
    optional: true

  '@typescript/native-preview-darwin-x64@7.0.0-dev.20250605.1':
    optional: true

  '@typescript/native-preview-linux-arm64@7.0.0-dev.20250605.1':
    optional: true

  '@typescript/native-preview-linux-arm@7.0.0-dev.20250605.1':
    optional: true

  '@typescript/native-preview-linux-x64@7.0.0-dev.20250605.1':
    optional: true

  '@typescript/native-preview-win32-arm64@7.0.0-dev.20250605.1':
    optional: true

  '@typescript/native-preview-win32-x64@7.0.0-dev.20250605.1':
    optional: true

  '@typescript/native-preview@7.0.0-dev.20250605.1':
    optionalDependencies:
      '@typescript/native-preview-darwin-arm64': 7.0.0-dev.20250605.1
      '@typescript/native-preview-darwin-x64': 7.0.0-dev.20250605.1
      '@typescript/native-preview-linux-arm': 7.0.0-dev.20250605.1
      '@typescript/native-preview-linux-arm64': 7.0.0-dev.20250605.1
      '@typescript/native-preview-linux-x64': 7.0.0-dev.20250605.1
      '@typescript/native-preview-win32-arm64': 7.0.0-dev.20250605.1
      '@typescript/native-preview-win32-x64': 7.0.0-dev.20250605.1

  '@vitest/coverage-v8@3.1.4(vitest@3.1.4(@types/node@22.15.29)(jiti@2.4.2)(sass@1.89.1))':
=======
  '@vitest/coverage-v8@3.2.2(vitest@3.2.2(@types/node@22.15.30)(jiti@2.4.2))':
>>>>>>> dabd9a05
    dependencies:
      '@ampproject/remapping': 2.3.0
      '@bcoe/v8-coverage': 1.0.2
      ast-v8-to-istanbul: 0.3.3
      debug: 4.4.1
      istanbul-lib-coverage: 3.2.2
      istanbul-lib-report: 3.0.1
      istanbul-lib-source-maps: 5.0.6
      istanbul-reports: 3.1.7
      magic-string: 0.30.17
      magicast: 0.3.5
      std-env: 3.9.0
      test-exclude: 7.0.1
      tinyrainbow: 2.0.0
<<<<<<< HEAD
      vitest: 3.1.4(@types/node@22.15.29)(jiti@2.4.2)(sass@1.89.1)
=======
      vitest: 3.2.2(@types/node@22.15.30)(jiti@2.4.2)
>>>>>>> dabd9a05
    transitivePeerDependencies:
      - supports-color

  '@vitest/expect@3.2.2':
    dependencies:
      '@types/chai': 5.2.2
      '@vitest/spy': 3.2.2
      '@vitest/utils': 3.2.2
      chai: 5.2.0
      tinyrainbow: 2.0.0

<<<<<<< HEAD
  '@vitest/mocker@3.1.4(vite@6.3.5(@types/node@22.15.29)(jiti@2.4.2)(sass@1.89.1))':
=======
  '@vitest/mocker@3.2.2(vite@6.3.5(@types/node@22.15.30)(jiti@2.4.2))':
>>>>>>> dabd9a05
    dependencies:
      '@vitest/spy': 3.2.2
      estree-walker: 3.0.3
      magic-string: 0.30.17
    optionalDependencies:
<<<<<<< HEAD
      vite: 6.3.5(@types/node@22.15.29)(jiti@2.4.2)(sass@1.89.1)
=======
      vite: 6.3.5(@types/node@22.15.30)(jiti@2.4.2)
>>>>>>> dabd9a05

  '@vitest/pretty-format@3.2.2':
    dependencies:
      tinyrainbow: 2.0.0

  '@vitest/runner@3.2.2':
    dependencies:
      '@vitest/utils': 3.2.2
      pathe: 2.0.3

  '@vitest/snapshot@3.2.2':
    dependencies:
      '@vitest/pretty-format': 3.2.2
      magic-string: 0.30.17
      pathe: 2.0.3

  '@vitest/spy@3.2.2':
    dependencies:
      tinyspy: 4.0.3

  '@vitest/utils@3.2.2':
    dependencies:
      '@vitest/pretty-format': 3.2.2
      loupe: 3.1.3
      tinyrainbow: 2.0.0

  '@volar/language-core@2.4.14':
    dependencies:
      '@volar/source-map': 2.4.14

  '@volar/source-map@2.4.14': {}

  '@volar/typescript@2.4.14':
    dependencies:
      '@volar/language-core': 2.4.14
      path-browserify: 1.0.1
      vscode-uri: 3.1.0

  '@vue/compiler-core@3.5.15':
    dependencies:
      '@babel/parser': 7.27.3
      '@vue/shared': 3.5.15
      entities: 4.5.0
      estree-walker: 2.0.2
      source-map-js: 1.2.1

  '@vue/compiler-core@3.5.16':
    dependencies:
      '@babel/parser': 7.27.3
      '@vue/shared': 3.5.16
      entities: 4.5.0
      estree-walker: 2.0.2
      source-map-js: 1.2.1

  '@vue/compiler-dom@3.5.15':
    dependencies:
      '@vue/compiler-core': 3.5.15
      '@vue/shared': 3.5.15

  '@vue/compiler-dom@3.5.16':
    dependencies:
      '@vue/compiler-core': 3.5.16
      '@vue/shared': 3.5.16

  '@vue/compiler-sfc@3.5.16':
    dependencies:
      '@babel/parser': 7.27.3
      '@vue/compiler-core': 3.5.16
      '@vue/compiler-dom': 3.5.16
      '@vue/compiler-ssr': 3.5.16
      '@vue/shared': 3.5.16
      estree-walker: 2.0.2
      magic-string: 0.30.17
      postcss: 8.5.4
      source-map-js: 1.2.1

  '@vue/compiler-ssr@3.5.16':
    dependencies:
      '@vue/compiler-dom': 3.5.16
      '@vue/shared': 3.5.16

  '@vue/compiler-vue2@2.7.16':
    dependencies:
      de-indent: 1.0.2
      he: 1.2.0

  '@vue/language-core@2.0.29(typescript@5.8.3)':
    dependencies:
      '@volar/language-core': 2.4.14
      '@vue/compiler-dom': 3.5.15
      '@vue/compiler-vue2': 2.7.16
      '@vue/shared': 3.5.15
      computeds: 0.0.1
      minimatch: 9.0.5
      muggle-string: 0.4.1
      path-browserify: 1.0.1
    optionalDependencies:
      typescript: 5.8.3

  '@vue/language-core@2.2.10(typescript@5.8.3)':
    dependencies:
      '@volar/language-core': 2.4.14
      '@vue/compiler-dom': 3.5.15
      '@vue/compiler-vue2': 2.7.16
      '@vue/shared': 3.5.15
      alien-signals: 1.0.13
      minimatch: 9.0.5
      muggle-string: 0.4.1
      path-browserify: 1.0.1
    optionalDependencies:
      typescript: 5.8.3

  '@vue/reactivity@3.5.16':
    dependencies:
      '@vue/shared': 3.5.16

  '@vue/runtime-core@3.5.16':
    dependencies:
      '@vue/reactivity': 3.5.16
      '@vue/shared': 3.5.16

  '@vue/runtime-dom@3.5.16':
    dependencies:
      '@vue/reactivity': 3.5.16
      '@vue/runtime-core': 3.5.16
      '@vue/shared': 3.5.16
      csstype: 3.1.3

  '@vue/server-renderer@3.5.16(vue@3.5.16(typescript@5.8.3))':
    dependencies:
      '@vue/compiler-ssr': 3.5.16
      '@vue/shared': 3.5.16
      vue: 3.5.16(typescript@5.8.3)

  '@vue/shared@3.5.15': {}

  '@vue/shared@3.5.16': {}

  acorn-jsx@5.3.2(acorn@8.14.1):
    dependencies:
      acorn: 8.14.1

  acorn@8.14.1: {}

  ajv@6.12.6:
    dependencies:
      fast-deep-equal: 3.1.3
      fast-json-stable-stringify: 2.1.0
      json-schema-traverse: 0.4.1
      uri-js: 4.4.1

  alien-signals@1.0.13: {}

  ansi-regex@5.0.1: {}

  ansi-regex@6.1.0: {}

  ansi-styles@4.3.0:
    dependencies:
      color-convert: 2.0.1

  ansi-styles@6.2.1: {}

  ansis@4.0.0: {}

  argparse@2.0.1: {}

  assertion-error@2.0.1: {}

  ast-kit@2.1.0:
    dependencies:
      '@babel/parser': 7.27.5
      pathe: 2.0.3

  ast-v8-to-istanbul@0.3.3:
    dependencies:
      '@jridgewell/trace-mapping': 0.3.25
      estree-walker: 3.0.3
      js-tokens: 9.0.1

  automd@0.4.0(magicast@0.3.5):
    dependencies:
      '@parcel/watcher': 2.5.1
      c12: 3.0.4(magicast@0.3.5)
      citty: 0.1.6
      consola: 3.4.2
      defu: 6.1.4
      destr: 2.0.5
      didyoumean2: 7.0.4
      magic-string: 0.30.17
      mdbox: 0.1.1
      mlly: 1.7.4
      ofetch: 1.4.1
      pathe: 2.0.3
      perfect-debounce: 1.0.0
      pkg-types: 2.1.0
      scule: 1.3.0
      tinyglobby: 0.2.14
      untyped: 2.0.0
    transitivePeerDependencies:
      - magicast

  autoprefixer@10.4.21(postcss@8.5.4):
    dependencies:
      browserslist: 4.24.5
      caniuse-lite: 1.0.30001718
      fraction.js: 4.3.7
      normalize-range: 0.1.2
      picocolors: 1.1.1
      postcss: 8.5.4
      postcss-value-parser: 4.2.0

  balanced-match@1.0.2: {}

  birpc@2.3.0: {}

  boolbase@1.0.0: {}

  brace-expansion@1.1.11:
    dependencies:
      balanced-match: 1.0.2
      concat-map: 0.0.1

  brace-expansion@2.0.1:
    dependencies:
      balanced-match: 1.0.2

  braces@3.0.3:
    dependencies:
      fill-range: 7.1.1

  browserslist@4.24.5:
    dependencies:
      caniuse-lite: 1.0.30001718
      electron-to-chromium: 1.5.158
      node-releases: 2.0.19
      update-browserslist-db: 1.1.3(browserslist@4.24.5)

  builtin-modules@3.3.0: {}

  bundle-name@4.1.0:
    dependencies:
      run-applescript: 7.0.0

  c12@3.0.4(magicast@0.3.5):
    dependencies:
      chokidar: 4.0.3
      confbox: 0.2.2
      defu: 6.1.4
      dotenv: 16.5.0
      exsolve: 1.0.5
      giget: 2.0.0
      jiti: 2.4.2
      ohash: 2.0.11
      pathe: 2.0.3
      perfect-debounce: 1.0.0
      pkg-types: 2.1.0
      rc9: 2.1.2
    optionalDependencies:
      magicast: 0.3.5

  cac@6.7.14: {}

  callsites@3.1.0: {}

  caniuse-api@3.0.0:
    dependencies:
      browserslist: 4.24.5
      caniuse-lite: 1.0.30001718
      lodash.memoize: 4.1.2
      lodash.uniq: 4.5.0

  caniuse-lite@1.0.30001718: {}

  chai@5.2.0:
    dependencies:
      assertion-error: 2.0.1
      check-error: 2.1.1
      deep-eql: 5.0.2
      loupe: 3.1.3
      pathval: 2.0.0

  chalk@4.1.2:
    dependencies:
      ansi-styles: 4.3.0
      supports-color: 7.2.0

  changelogen@0.6.1(magicast@0.3.5):
    dependencies:
      c12: 3.0.4(magicast@0.3.5)
      confbox: 0.2.2
      consola: 3.4.2
      convert-gitmoji: 0.1.5
      mri: 1.2.0
      node-fetch-native: 1.6.6
      ofetch: 1.4.1
      open: 10.1.2
      pathe: 2.0.3
      pkg-types: 2.1.0
      scule: 1.3.0
      semver: 7.7.2
      std-env: 3.9.0
    transitivePeerDependencies:
      - magicast

  character-entities-legacy@1.1.4: {}

  character-entities@1.2.4: {}

  character-reference-invalid@1.1.4: {}

  check-error@2.1.1: {}

  chokidar@4.0.3:
    dependencies:
      readdirp: 4.1.2

  ci-info@4.2.0: {}

  citty@0.1.6:
    dependencies:
      consola: 3.4.2

  clean-regexp@1.0.0:
    dependencies:
      escape-string-regexp: 1.0.5

  color-convert@2.0.1:
    dependencies:
      color-name: 1.1.4

  color-name@1.1.4: {}

  colord@2.9.3: {}

  commander@7.2.0: {}

  computeds@0.0.1: {}

  concat-map@0.0.1: {}

  confbox@0.1.8: {}

  confbox@0.2.2: {}

  consola@3.4.2: {}

  convert-gitmoji@0.1.5: {}

  core-js-compat@3.42.0:
    dependencies:
      browserslist: 4.24.5

  cross-spawn@7.0.6:
    dependencies:
      path-key: 3.1.1
      shebang-command: 2.0.0
      which: 2.0.2

  css-declaration-sorter@7.2.0(postcss@8.5.4):
    dependencies:
      postcss: 8.5.4

  css-select@5.1.0:
    dependencies:
      boolbase: 1.0.0
      css-what: 6.1.0
      domhandler: 5.0.3
      domutils: 3.2.2
      nth-check: 2.1.1

  css-tree@2.2.1:
    dependencies:
      mdn-data: 2.0.28
      source-map-js: 1.2.1

  css-tree@2.3.1:
    dependencies:
      mdn-data: 2.0.30
      source-map-js: 1.2.1

  css-what@6.1.0: {}

  cssesc@3.0.0: {}

  cssnano-preset-default@7.0.7(postcss@8.5.4):
    dependencies:
      browserslist: 4.24.5
      css-declaration-sorter: 7.2.0(postcss@8.5.4)
      cssnano-utils: 5.0.1(postcss@8.5.4)
      postcss: 8.5.4
      postcss-calc: 10.1.1(postcss@8.5.4)
      postcss-colormin: 7.0.3(postcss@8.5.4)
      postcss-convert-values: 7.0.5(postcss@8.5.4)
      postcss-discard-comments: 7.0.4(postcss@8.5.4)
      postcss-discard-duplicates: 7.0.2(postcss@8.5.4)
      postcss-discard-empty: 7.0.1(postcss@8.5.4)
      postcss-discard-overridden: 7.0.1(postcss@8.5.4)
      postcss-merge-longhand: 7.0.5(postcss@8.5.4)
      postcss-merge-rules: 7.0.5(postcss@8.5.4)
      postcss-minify-font-values: 7.0.1(postcss@8.5.4)
      postcss-minify-gradients: 7.0.1(postcss@8.5.4)
      postcss-minify-params: 7.0.3(postcss@8.5.4)
      postcss-minify-selectors: 7.0.5(postcss@8.5.4)
      postcss-normalize-charset: 7.0.1(postcss@8.5.4)
      postcss-normalize-display-values: 7.0.1(postcss@8.5.4)
      postcss-normalize-positions: 7.0.1(postcss@8.5.4)
      postcss-normalize-repeat-style: 7.0.1(postcss@8.5.4)
      postcss-normalize-string: 7.0.1(postcss@8.5.4)
      postcss-normalize-timing-functions: 7.0.1(postcss@8.5.4)
      postcss-normalize-unicode: 7.0.3(postcss@8.5.4)
      postcss-normalize-url: 7.0.1(postcss@8.5.4)
      postcss-normalize-whitespace: 7.0.1(postcss@8.5.4)
      postcss-ordered-values: 7.0.2(postcss@8.5.4)
      postcss-reduce-initial: 7.0.3(postcss@8.5.4)
      postcss-reduce-transforms: 7.0.1(postcss@8.5.4)
      postcss-svgo: 7.0.2(postcss@8.5.4)
      postcss-unique-selectors: 7.0.4(postcss@8.5.4)

  cssnano-utils@5.0.1(postcss@8.5.4):
    dependencies:
      postcss: 8.5.4

  cssnano@7.0.7(postcss@8.5.4):
    dependencies:
      cssnano-preset-default: 7.0.7(postcss@8.5.4)
      lilconfig: 3.1.3
      postcss: 8.5.4

  csso@5.0.5:
    dependencies:
      css-tree: 2.2.1

  csstype@3.1.3: {}

  de-indent@1.0.2: {}

  debug@4.4.1:
    dependencies:
      ms: 2.1.3

  deep-eql@5.0.2: {}

  deep-is@0.1.4: {}

  default-browser-id@5.0.0: {}

  default-browser@5.2.1:
    dependencies:
      bundle-name: 4.1.0
      default-browser-id: 5.0.0

  define-lazy-prop@3.0.0: {}

  defu@6.1.4: {}

  destr@2.0.5: {}

  detect-libc@1.0.3: {}

  didyoumean2@7.0.4:
    dependencies:
      '@babel/runtime': 7.27.3
      fastest-levenshtein: 1.0.16
      lodash.deburr: 4.1.0

  dom-serializer@2.0.0:
    dependencies:
      domelementtype: 2.3.0
      domhandler: 5.0.3
      entities: 4.5.0

  domelementtype@2.3.0: {}

  domhandler@5.0.3:
    dependencies:
      domelementtype: 2.3.0

  domutils@3.2.2:
    dependencies:
      dom-serializer: 2.0.0
      domelementtype: 2.3.0
      domhandler: 5.0.3

  dotenv@16.5.0: {}

  dts-resolver@2.1.1: {}

  eastasianwidth@0.2.0: {}

  electron-to-chromium@1.5.158: {}

  emoji-regex@8.0.0: {}

  emoji-regex@9.2.2: {}

  entities@4.5.0: {}

  error-ex@1.3.2:
    dependencies:
      is-arrayish: 0.2.1

  es-module-lexer@1.7.0: {}

  esbuild@0.25.5:
    optionalDependencies:
      '@esbuild/aix-ppc64': 0.25.5
      '@esbuild/android-arm': 0.25.5
      '@esbuild/android-arm64': 0.25.5
      '@esbuild/android-x64': 0.25.5
      '@esbuild/darwin-arm64': 0.25.5
      '@esbuild/darwin-x64': 0.25.5
      '@esbuild/freebsd-arm64': 0.25.5
      '@esbuild/freebsd-x64': 0.25.5
      '@esbuild/linux-arm': 0.25.5
      '@esbuild/linux-arm64': 0.25.5
      '@esbuild/linux-ia32': 0.25.5
      '@esbuild/linux-loong64': 0.25.5
      '@esbuild/linux-mips64el': 0.25.5
      '@esbuild/linux-ppc64': 0.25.5
      '@esbuild/linux-riscv64': 0.25.5
      '@esbuild/linux-s390x': 0.25.5
      '@esbuild/linux-x64': 0.25.5
      '@esbuild/netbsd-arm64': 0.25.5
      '@esbuild/netbsd-x64': 0.25.5
      '@esbuild/openbsd-arm64': 0.25.5
      '@esbuild/openbsd-x64': 0.25.5
      '@esbuild/sunos-x64': 0.25.5
      '@esbuild/win32-arm64': 0.25.5
      '@esbuild/win32-ia32': 0.25.5
      '@esbuild/win32-x64': 0.25.5

  escalade@3.2.0: {}

  escape-string-regexp@1.0.5: {}

  escape-string-regexp@4.0.0: {}

  eslint-config-unjs@0.4.2(eslint@9.28.0(jiti@2.4.2))(typescript@5.8.3):
    dependencies:
      '@eslint/js': 9.27.0
      eslint: 9.28.0(jiti@2.4.2)
      eslint-plugin-markdown: 5.1.0(eslint@9.28.0(jiti@2.4.2))
      eslint-plugin-unicorn: 56.0.1(eslint@9.28.0(jiti@2.4.2))
      globals: 15.15.0
      typescript: 5.8.3
      typescript-eslint: 8.33.0(eslint@9.28.0(jiti@2.4.2))(typescript@5.8.3)
    transitivePeerDependencies:
      - supports-color

  eslint-plugin-markdown@5.1.0(eslint@9.28.0(jiti@2.4.2)):
    dependencies:
      eslint: 9.28.0(jiti@2.4.2)
      mdast-util-from-markdown: 0.8.5
    transitivePeerDependencies:
      - supports-color

  eslint-plugin-unicorn@56.0.1(eslint@9.28.0(jiti@2.4.2)):
    dependencies:
      '@babel/helper-validator-identifier': 7.27.1
      '@eslint-community/eslint-utils': 4.7.0(eslint@9.28.0(jiti@2.4.2))
      ci-info: 4.2.0
      clean-regexp: 1.0.0
      core-js-compat: 3.42.0
      eslint: 9.28.0(jiti@2.4.2)
      esquery: 1.6.0
      globals: 15.15.0
      indent-string: 4.0.0
      is-builtin-module: 3.2.1
      jsesc: 3.1.0
      pluralize: 8.0.0
      read-pkg-up: 7.0.1
      regexp-tree: 0.1.27
      regjsparser: 0.10.0
      semver: 7.7.2
      strip-indent: 3.0.0

  eslint-scope@8.3.0:
    dependencies:
      esrecurse: 4.3.0
      estraverse: 5.3.0

  eslint-visitor-keys@3.4.3: {}

  eslint-visitor-keys@4.2.0: {}

  eslint@9.28.0(jiti@2.4.2):
    dependencies:
      '@eslint-community/eslint-utils': 4.7.0(eslint@9.28.0(jiti@2.4.2))
      '@eslint-community/regexpp': 4.12.1
      '@eslint/config-array': 0.20.0
      '@eslint/config-helpers': 0.2.2
      '@eslint/core': 0.14.0
      '@eslint/eslintrc': 3.3.1
      '@eslint/js': 9.28.0
      '@eslint/plugin-kit': 0.3.1
      '@humanfs/node': 0.16.6
      '@humanwhocodes/module-importer': 1.0.1
      '@humanwhocodes/retry': 0.4.3
      '@types/estree': 1.0.7
      '@types/json-schema': 7.0.15
      ajv: 6.12.6
      chalk: 4.1.2
      cross-spawn: 7.0.6
      debug: 4.4.1
      escape-string-regexp: 4.0.0
      eslint-scope: 8.3.0
      eslint-visitor-keys: 4.2.0
      espree: 10.3.0
      esquery: 1.6.0
      esutils: 2.0.3
      fast-deep-equal: 3.1.3
      file-entry-cache: 8.0.0
      find-up: 5.0.0
      glob-parent: 6.0.2
      ignore: 5.3.2
      imurmurhash: 0.1.4
      is-glob: 4.0.3
      json-stable-stringify-without-jsonify: 1.0.1
      lodash.merge: 4.6.2
      minimatch: 3.1.2
      natural-compare: 1.4.0
      optionator: 0.9.4
    optionalDependencies:
      jiti: 2.4.2
    transitivePeerDependencies:
      - supports-color

  espree@10.3.0:
    dependencies:
      acorn: 8.14.1
      acorn-jsx: 5.3.2(acorn@8.14.1)
      eslint-visitor-keys: 4.2.0

  esquery@1.6.0:
    dependencies:
      estraverse: 5.3.0

  esrecurse@4.3.0:
    dependencies:
      estraverse: 5.3.0

  estraverse@5.3.0: {}

  estree-walker@2.0.2: {}

  estree-walker@3.0.3:
    dependencies:
      '@types/estree': 1.0.7

  esutils@2.0.3: {}

  expect-type@1.2.1: {}

  exsolve@1.0.5: {}

  fast-deep-equal@3.1.3: {}

  fast-glob@3.3.3:
    dependencies:
      '@nodelib/fs.stat': 2.0.5
      '@nodelib/fs.walk': 1.2.8
      glob-parent: 5.1.2
      merge2: 1.4.1
      micromatch: 4.0.8

  fast-json-stable-stringify@2.1.0: {}

  fast-levenshtein@2.0.6: {}

  fastest-levenshtein@1.0.16: {}

  fastq@1.19.1:
    dependencies:
      reusify: 1.1.0

  fdir@6.4.4(picomatch@4.0.2):
    optionalDependencies:
      picomatch: 4.0.2

  file-entry-cache@8.0.0:
    dependencies:
      flat-cache: 4.0.1

  fill-range@7.1.1:
    dependencies:
      to-regex-range: 5.0.1

  find-up@4.1.0:
    dependencies:
      locate-path: 5.0.0
      path-exists: 4.0.0

  find-up@5.0.0:
    dependencies:
      locate-path: 6.0.0
      path-exists: 4.0.0

  flat-cache@4.0.1:
    dependencies:
      flatted: 3.3.3
      keyv: 4.5.4

  flatted@3.3.3: {}

  foreground-child@3.3.1:
    dependencies:
      cross-spawn: 7.0.6
      signal-exit: 4.1.0

  fraction.js@4.3.7: {}

  fsevents@2.3.3:
    optional: true

  function-bind@1.1.2: {}

  get-tsconfig@4.10.1:
    dependencies:
      resolve-pkg-maps: 1.0.0

  giget@2.0.0:
    dependencies:
      citty: 0.1.6
      consola: 3.4.2
      defu: 6.1.4
      node-fetch-native: 1.6.6
      nypm: 0.6.0
      pathe: 2.0.3

  glob-parent@5.1.2:
    dependencies:
      is-glob: 4.0.3

  glob-parent@6.0.2:
    dependencies:
      is-glob: 4.0.3

  glob@10.4.5:
    dependencies:
      foreground-child: 3.3.1
      jackspeak: 3.4.3
      minimatch: 9.0.5
      minipass: 7.1.2
      package-json-from-dist: 1.0.1
      path-scurry: 1.11.1

  globals@14.0.0: {}

  globals@15.15.0: {}

  graphemer@1.4.0: {}

  has-flag@4.0.0: {}

  hasown@2.0.2:
    dependencies:
      function-bind: 1.1.2

  he@1.2.0: {}

  hosted-git-info@2.8.9: {}

  html-escaper@2.0.2: {}

  ignore@5.3.2: {}

  ignore@7.0.4: {}

  immutable@5.1.2: {}

  import-fresh@3.3.1:
    dependencies:
      parent-module: 1.0.1
      resolve-from: 4.0.0

  imurmurhash@0.1.4: {}

  indent-string@4.0.0: {}

  is-alphabetical@1.0.4: {}

  is-alphanumerical@1.0.4:
    dependencies:
      is-alphabetical: 1.0.4
      is-decimal: 1.0.4

  is-arrayish@0.2.1: {}

  is-builtin-module@3.2.1:
    dependencies:
      builtin-modules: 3.3.0

  is-core-module@2.16.1:
    dependencies:
      hasown: 2.0.2

  is-decimal@1.0.4: {}

  is-docker@3.0.0: {}

  is-extglob@2.1.1: {}

  is-fullwidth-code-point@3.0.0: {}

  is-glob@4.0.3:
    dependencies:
      is-extglob: 2.1.1

  is-hexadecimal@1.0.4: {}

  is-inside-container@1.0.0:
    dependencies:
      is-docker: 3.0.0

  is-number@7.0.0: {}

  is-wsl@3.1.0:
    dependencies:
      is-inside-container: 1.0.0

  isexe@2.0.0: {}

  istanbul-lib-coverage@3.2.2: {}

  istanbul-lib-report@3.0.1:
    dependencies:
      istanbul-lib-coverage: 3.2.2
      make-dir: 4.0.0
      supports-color: 7.2.0

  istanbul-lib-source-maps@5.0.6:
    dependencies:
      '@jridgewell/trace-mapping': 0.3.25
      debug: 4.4.1
      istanbul-lib-coverage: 3.2.2
    transitivePeerDependencies:
      - supports-color

  istanbul-reports@3.1.7:
    dependencies:
      html-escaper: 2.0.2
      istanbul-lib-report: 3.0.1

  jackspeak@3.4.3:
    dependencies:
      '@isaacs/cliui': 8.0.2
    optionalDependencies:
      '@pkgjs/parseargs': 0.11.0

  jiti@2.4.2: {}

  js-tokens@4.0.0: {}

  js-tokens@9.0.1: {}

  js-yaml@4.1.0:
    dependencies:
      argparse: 2.0.1

  jsesc@0.5.0: {}

  jsesc@3.1.0: {}

  json-buffer@3.0.1: {}

  json-parse-even-better-errors@2.3.1: {}

  json-schema-traverse@0.4.1: {}

  json-stable-stringify-without-jsonify@1.0.1: {}

  keyv@4.5.4:
    dependencies:
      json-buffer: 3.0.1

  knitwork@1.2.0: {}

  levn@0.4.1:
    dependencies:
      prelude-ls: 1.2.1
      type-check: 0.4.0

  lilconfig@3.1.3: {}

  lines-and-columns@1.2.4: {}

  locate-path@5.0.0:
    dependencies:
      p-locate: 4.1.0

  locate-path@6.0.0:
    dependencies:
      p-locate: 5.0.0

  lodash.deburr@4.1.0: {}

  lodash.memoize@4.1.2: {}

  lodash.merge@4.6.2: {}

  lodash.uniq@4.5.0: {}

  loupe@3.1.3: {}

  lru-cache@10.4.3: {}

  magic-string@0.30.17:
    dependencies:
      '@jridgewell/sourcemap-codec': 1.5.0

  magicast@0.3.5:
    dependencies:
      '@babel/parser': 7.27.3
      '@babel/types': 7.27.3
      source-map-js: 1.2.1

  make-dir@4.0.0:
    dependencies:
      semver: 7.7.2

  md4w@0.2.6: {}

  mdast-util-from-markdown@0.8.5:
    dependencies:
      '@types/mdast': 3.0.15
      mdast-util-to-string: 2.0.0
      micromark: 2.11.4
      parse-entities: 2.0.0
      unist-util-stringify-position: 2.0.3
    transitivePeerDependencies:
      - supports-color

  mdast-util-to-string@2.0.0: {}

  mdbox@0.1.1:
    dependencies:
      md4w: 0.2.6

  mdn-data@2.0.28: {}

  mdn-data@2.0.30: {}

  merge2@1.4.1: {}

  micromark@2.11.4:
    dependencies:
      debug: 4.4.1
      parse-entities: 2.0.0
    transitivePeerDependencies:
      - supports-color

  micromatch@4.0.8:
    dependencies:
      braces: 3.0.3
      picomatch: 2.3.1

  min-indent@1.0.1: {}

  minimatch@3.1.2:
    dependencies:
      brace-expansion: 1.1.11

  minimatch@9.0.5:
    dependencies:
      brace-expansion: 2.0.1

  minipass@7.1.2: {}

  mlly@1.7.4:
    dependencies:
      acorn: 8.14.1
      pathe: 2.0.3
      pkg-types: 1.3.1
      ufo: 1.6.1

  modern-normalize@3.0.1: {}

  mri@1.2.0: {}

  ms@2.1.3: {}

  muggle-string@0.4.1: {}

  nanoid@3.3.11: {}

  natural-compare@1.4.0: {}

  node-addon-api@7.1.1: {}

  node-fetch-native@1.6.6: {}

  node-releases@2.0.19: {}

  normalize-package-data@2.5.0:
    dependencies:
      hosted-git-info: 2.8.9
      resolve: 1.22.10
      semver: 5.7.2
      validate-npm-package-license: 3.0.4

  normalize-range@0.1.2: {}

  nth-check@2.1.1:
    dependencies:
      boolbase: 1.0.0

  nypm@0.6.0:
    dependencies:
      citty: 0.1.6
      consola: 3.4.2
      pathe: 2.0.3
      pkg-types: 2.1.0
      tinyexec: 0.3.2

  ofetch@1.4.1:
    dependencies:
      destr: 2.0.5
      node-fetch-native: 1.6.6
      ufo: 1.6.1

  ohash@2.0.11: {}

  open@10.1.2:
    dependencies:
      default-browser: 5.2.1
      define-lazy-prop: 3.0.0
      is-inside-container: 1.0.0
      is-wsl: 3.1.0

  optionator@0.9.4:
    dependencies:
      deep-is: 0.1.4
      fast-levenshtein: 2.0.6
      levn: 0.4.1
      prelude-ls: 1.2.1
      type-check: 0.4.0
      word-wrap: 1.2.5

  oxc-minify@0.72.3:
    optionalDependencies:
      '@oxc-minify/binding-darwin-arm64': 0.72.3
      '@oxc-minify/binding-darwin-x64': 0.72.3
      '@oxc-minify/binding-freebsd-x64': 0.72.3
      '@oxc-minify/binding-linux-arm-gnueabihf': 0.72.3
      '@oxc-minify/binding-linux-arm-musleabihf': 0.72.3
      '@oxc-minify/binding-linux-arm64-gnu': 0.72.3
      '@oxc-minify/binding-linux-arm64-musl': 0.72.3
      '@oxc-minify/binding-linux-riscv64-gnu': 0.72.3
      '@oxc-minify/binding-linux-s390x-gnu': 0.72.3
      '@oxc-minify/binding-linux-x64-gnu': 0.72.3
      '@oxc-minify/binding-linux-x64-musl': 0.72.3
      '@oxc-minify/binding-wasm32-wasi': 0.72.3
      '@oxc-minify/binding-win32-arm64-msvc': 0.72.3
      '@oxc-minify/binding-win32-x64-msvc': 0.72.3

  oxc-parser@0.72.3:
    dependencies:
      '@oxc-project/types': 0.72.3
    optionalDependencies:
      '@oxc-parser/binding-darwin-arm64': 0.72.3
      '@oxc-parser/binding-darwin-x64': 0.72.3
      '@oxc-parser/binding-freebsd-x64': 0.72.3
      '@oxc-parser/binding-linux-arm-gnueabihf': 0.72.3
      '@oxc-parser/binding-linux-arm-musleabihf': 0.72.3
      '@oxc-parser/binding-linux-arm64-gnu': 0.72.3
      '@oxc-parser/binding-linux-arm64-musl': 0.72.3
      '@oxc-parser/binding-linux-riscv64-gnu': 0.72.3
      '@oxc-parser/binding-linux-s390x-gnu': 0.72.3
      '@oxc-parser/binding-linux-x64-gnu': 0.72.3
      '@oxc-parser/binding-linux-x64-musl': 0.72.3
      '@oxc-parser/binding-wasm32-wasi': 0.72.3
      '@oxc-parser/binding-win32-arm64-msvc': 0.72.3
      '@oxc-parser/binding-win32-x64-msvc': 0.72.3

  oxc-transform@0.72.3:
    optionalDependencies:
      '@oxc-transform/binding-darwin-arm64': 0.72.3
      '@oxc-transform/binding-darwin-x64': 0.72.3
      '@oxc-transform/binding-freebsd-x64': 0.72.3
      '@oxc-transform/binding-linux-arm-gnueabihf': 0.72.3
      '@oxc-transform/binding-linux-arm-musleabihf': 0.72.3
      '@oxc-transform/binding-linux-arm64-gnu': 0.72.3
      '@oxc-transform/binding-linux-arm64-musl': 0.72.3
      '@oxc-transform/binding-linux-riscv64-gnu': 0.72.3
      '@oxc-transform/binding-linux-s390x-gnu': 0.72.3
      '@oxc-transform/binding-linux-x64-gnu': 0.72.3
      '@oxc-transform/binding-linux-x64-musl': 0.72.3
      '@oxc-transform/binding-wasm32-wasi': 0.72.3
      '@oxc-transform/binding-win32-arm64-msvc': 0.72.3
      '@oxc-transform/binding-win32-x64-msvc': 0.72.3

  p-limit@2.3.0:
    dependencies:
      p-try: 2.2.0

  p-limit@3.1.0:
    dependencies:
      yocto-queue: 0.1.0

  p-locate@4.1.0:
    dependencies:
      p-limit: 2.3.0

  p-locate@5.0.0:
    dependencies:
      p-limit: 3.1.0

  p-try@2.2.0: {}

  package-json-from-dist@1.0.1: {}

  parent-module@1.0.1:
    dependencies:
      callsites: 3.1.0

  parse-entities@2.0.0:
    dependencies:
      character-entities: 1.2.4
      character-entities-legacy: 1.1.4
      character-reference-invalid: 1.1.4
      is-alphanumerical: 1.0.4
      is-decimal: 1.0.4
      is-hexadecimal: 1.0.4

  parse-json@5.2.0:
    dependencies:
      '@babel/code-frame': 7.27.1
      error-ex: 1.3.2
      json-parse-even-better-errors: 2.3.1
      lines-and-columns: 1.2.4

  path-browserify@1.0.1: {}

  path-exists@4.0.0: {}

  path-key@3.1.1: {}

  path-parse@1.0.7: {}

  path-scurry@1.11.1:
    dependencies:
      lru-cache: 10.4.3
      minipass: 7.1.2

  pathe@2.0.3: {}

  pathval@2.0.0: {}

  perfect-debounce@1.0.0: {}

  picocolors@1.1.1: {}

  picomatch@2.3.1: {}

  picomatch@4.0.2: {}

  pkg-types@1.3.1:
    dependencies:
      confbox: 0.1.8
      mlly: 1.7.4
      pathe: 2.0.3

  pkg-types@2.1.0:
    dependencies:
      confbox: 0.2.2
      exsolve: 1.0.5
      pathe: 2.0.3

  pluralize@8.0.0: {}

  postcss-calc@10.1.1(postcss@8.5.4):
    dependencies:
      postcss: 8.5.4
      postcss-selector-parser: 7.1.0
      postcss-value-parser: 4.2.0

  postcss-colormin@7.0.3(postcss@8.5.4):
    dependencies:
      browserslist: 4.24.5
      caniuse-api: 3.0.0
      colord: 2.9.3
      postcss: 8.5.4
      postcss-value-parser: 4.2.0

  postcss-convert-values@7.0.5(postcss@8.5.4):
    dependencies:
      browserslist: 4.24.5
      postcss: 8.5.4
      postcss-value-parser: 4.2.0

  postcss-discard-comments@7.0.4(postcss@8.5.4):
    dependencies:
      postcss: 8.5.4
      postcss-selector-parser: 7.1.0

  postcss-discard-duplicates@7.0.2(postcss@8.5.4):
    dependencies:
      postcss: 8.5.4

  postcss-discard-empty@7.0.1(postcss@8.5.4):
    dependencies:
      postcss: 8.5.4

  postcss-discard-overridden@7.0.1(postcss@8.5.4):
    dependencies:
      postcss: 8.5.4

  postcss-merge-longhand@7.0.5(postcss@8.5.4):
    dependencies:
      postcss: 8.5.4
      postcss-value-parser: 4.2.0
      stylehacks: 7.0.5(postcss@8.5.4)

  postcss-merge-rules@7.0.5(postcss@8.5.4):
    dependencies:
      browserslist: 4.24.5
      caniuse-api: 3.0.0
      cssnano-utils: 5.0.1(postcss@8.5.4)
      postcss: 8.5.4
      postcss-selector-parser: 7.1.0

  postcss-minify-font-values@7.0.1(postcss@8.5.4):
    dependencies:
      postcss: 8.5.4
      postcss-value-parser: 4.2.0

  postcss-minify-gradients@7.0.1(postcss@8.5.4):
    dependencies:
      colord: 2.9.3
      cssnano-utils: 5.0.1(postcss@8.5.4)
      postcss: 8.5.4
      postcss-value-parser: 4.2.0

  postcss-minify-params@7.0.3(postcss@8.5.4):
    dependencies:
      browserslist: 4.24.5
      cssnano-utils: 5.0.1(postcss@8.5.4)
      postcss: 8.5.4
      postcss-value-parser: 4.2.0

  postcss-minify-selectors@7.0.5(postcss@8.5.4):
    dependencies:
      cssesc: 3.0.0
      postcss: 8.5.4
      postcss-selector-parser: 7.1.0

  postcss-nested@7.0.2(postcss@8.5.4):
    dependencies:
      postcss: 8.5.4
      postcss-selector-parser: 7.1.0

  postcss-normalize-charset@7.0.1(postcss@8.5.4):
    dependencies:
      postcss: 8.5.4

  postcss-normalize-display-values@7.0.1(postcss@8.5.4):
    dependencies:
      postcss: 8.5.4
      postcss-value-parser: 4.2.0

  postcss-normalize-positions@7.0.1(postcss@8.5.4):
    dependencies:
      postcss: 8.5.4
      postcss-value-parser: 4.2.0

  postcss-normalize-repeat-style@7.0.1(postcss@8.5.4):
    dependencies:
      postcss: 8.5.4
      postcss-value-parser: 4.2.0

  postcss-normalize-string@7.0.1(postcss@8.5.4):
    dependencies:
      postcss: 8.5.4
      postcss-value-parser: 4.2.0

  postcss-normalize-timing-functions@7.0.1(postcss@8.5.4):
    dependencies:
      postcss: 8.5.4
      postcss-value-parser: 4.2.0

  postcss-normalize-unicode@7.0.3(postcss@8.5.4):
    dependencies:
      browserslist: 4.24.5
      postcss: 8.5.4
      postcss-value-parser: 4.2.0

  postcss-normalize-url@7.0.1(postcss@8.5.4):
    dependencies:
      postcss: 8.5.4
      postcss-value-parser: 4.2.0

  postcss-normalize-whitespace@7.0.1(postcss@8.5.4):
    dependencies:
      postcss: 8.5.4
      postcss-value-parser: 4.2.0

  postcss-ordered-values@7.0.2(postcss@8.5.4):
    dependencies:
      cssnano-utils: 5.0.1(postcss@8.5.4)
      postcss: 8.5.4
      postcss-value-parser: 4.2.0

  postcss-reduce-initial@7.0.3(postcss@8.5.4):
    dependencies:
      browserslist: 4.24.5
      caniuse-api: 3.0.0
      postcss: 8.5.4

  postcss-reduce-transforms@7.0.1(postcss@8.5.4):
    dependencies:
      postcss: 8.5.4
      postcss-value-parser: 4.2.0

  postcss-selector-parser@7.1.0:
    dependencies:
      cssesc: 3.0.0
      util-deprecate: 1.0.2

  postcss-svgo@7.0.2(postcss@8.5.4):
    dependencies:
      postcss: 8.5.4
      postcss-value-parser: 4.2.0
      svgo: 3.3.2

  postcss-unique-selectors@7.0.4(postcss@8.5.4):
    dependencies:
      postcss: 8.5.4
      postcss-selector-parser: 7.1.0

  postcss-value-parser@4.2.0: {}

  postcss@8.5.4:
    dependencies:
      nanoid: 3.3.11
      picocolors: 1.1.1
      source-map-js: 1.2.1

  prelude-ls@1.2.1: {}

  prettier@3.5.3: {}

  pretty-bytes@7.0.0: {}

  punycode@2.3.1: {}

  queue-microtask@1.2.3: {}

  rc9@2.1.2:
    dependencies:
      defu: 6.1.4
      destr: 2.0.5

  read-pkg-up@7.0.1:
    dependencies:
      find-up: 4.1.0
      read-pkg: 5.2.0
      type-fest: 0.8.1

  read-pkg@5.2.0:
    dependencies:
      '@types/normalize-package-data': 2.4.4
      normalize-package-data: 2.5.0
      parse-json: 5.2.0
      type-fest: 0.6.0

  readdirp@4.1.2: {}

  regexp-tree@0.1.27: {}

  regjsparser@0.10.0:
    dependencies:
      jsesc: 0.5.0

  resolve-from@4.0.0: {}

  resolve-pkg-maps@1.0.0: {}

  resolve@1.22.10:
    dependencies:
      is-core-module: 2.16.1
      path-parse: 1.0.7
      supports-preserve-symlinks-flag: 1.0.0

  reusify@1.1.0: {}

<<<<<<< HEAD
  rolldown-plugin-dts@0.13.8(@typescript/native-preview@7.0.0-dev.20250605.1)(rolldown@1.0.0-beta.11)(typescript@5.8.3)(vue-tsc@2.2.10(typescript@5.8.3)):
=======
  rolldown-plugin-dts@0.13.8(rolldown@1.0.0-beta.12)(typescript@5.8.3):
>>>>>>> dabd9a05
    dependencies:
      '@babel/generator': 7.27.5
      '@babel/parser': 7.27.5
      '@babel/types': 7.27.3
      ast-kit: 2.1.0
      birpc: 2.3.0
      debug: 4.4.1
      dts-resolver: 2.1.1
      get-tsconfig: 4.10.1
<<<<<<< HEAD
      rolldown: 1.0.0-beta.11
=======
      rolldown: 1.0.0-beta.12
>>>>>>> dabd9a05
    optionalDependencies:
      '@typescript/native-preview': 7.0.0-dev.20250605.1
      typescript: 5.8.3
      vue-tsc: 2.2.10(typescript@5.8.3)
    transitivePeerDependencies:
      - oxc-resolver
      - supports-color

<<<<<<< HEAD
  rolldown@1.0.0-beta.11:
    dependencies:
      '@oxc-project/runtime': 0.72.2
      '@oxc-project/types': 0.72.2
      '@rolldown/pluginutils': 1.0.0-beta.11
      ansis: 4.0.0
    optionalDependencies:
      '@rolldown/binding-darwin-arm64': 1.0.0-beta.11
      '@rolldown/binding-darwin-x64': 1.0.0-beta.11
      '@rolldown/binding-freebsd-x64': 1.0.0-beta.11
      '@rolldown/binding-linux-arm-gnueabihf': 1.0.0-beta.11
      '@rolldown/binding-linux-arm64-gnu': 1.0.0-beta.11
      '@rolldown/binding-linux-arm64-musl': 1.0.0-beta.11
      '@rolldown/binding-linux-x64-gnu': 1.0.0-beta.11
      '@rolldown/binding-linux-x64-musl': 1.0.0-beta.11
      '@rolldown/binding-wasm32-wasi': 1.0.0-beta.11
      '@rolldown/binding-win32-arm64-msvc': 1.0.0-beta.11
      '@rolldown/binding-win32-ia32-msvc': 1.0.0-beta.11
      '@rolldown/binding-win32-x64-msvc': 1.0.0-beta.11
=======
  rolldown@1.0.0-beta.12:
    dependencies:
      '@oxc-project/runtime': 0.72.3
      '@oxc-project/types': 0.72.3
      '@rolldown/pluginutils': 1.0.0-beta.12
      ansis: 4.0.0
    optionalDependencies:
      '@rolldown/binding-darwin-arm64': 1.0.0-beta.12
      '@rolldown/binding-darwin-x64': 1.0.0-beta.12
      '@rolldown/binding-freebsd-x64': 1.0.0-beta.12
      '@rolldown/binding-linux-arm-gnueabihf': 1.0.0-beta.12
      '@rolldown/binding-linux-arm64-gnu': 1.0.0-beta.12
      '@rolldown/binding-linux-arm64-musl': 1.0.0-beta.12
      '@rolldown/binding-linux-x64-gnu': 1.0.0-beta.12
      '@rolldown/binding-linux-x64-musl': 1.0.0-beta.12
      '@rolldown/binding-wasm32-wasi': 1.0.0-beta.12
      '@rolldown/binding-win32-arm64-msvc': 1.0.0-beta.12
      '@rolldown/binding-win32-ia32-msvc': 1.0.0-beta.12
      '@rolldown/binding-win32-x64-msvc': 1.0.0-beta.12
>>>>>>> dabd9a05

  rollup@4.41.1:
    dependencies:
      '@types/estree': 1.0.7
    optionalDependencies:
      '@rollup/rollup-android-arm-eabi': 4.41.1
      '@rollup/rollup-android-arm64': 4.41.1
      '@rollup/rollup-darwin-arm64': 4.41.1
      '@rollup/rollup-darwin-x64': 4.41.1
      '@rollup/rollup-freebsd-arm64': 4.41.1
      '@rollup/rollup-freebsd-x64': 4.41.1
      '@rollup/rollup-linux-arm-gnueabihf': 4.41.1
      '@rollup/rollup-linux-arm-musleabihf': 4.41.1
      '@rollup/rollup-linux-arm64-gnu': 4.41.1
      '@rollup/rollup-linux-arm64-musl': 4.41.1
      '@rollup/rollup-linux-loongarch64-gnu': 4.41.1
      '@rollup/rollup-linux-powerpc64le-gnu': 4.41.1
      '@rollup/rollup-linux-riscv64-gnu': 4.41.1
      '@rollup/rollup-linux-riscv64-musl': 4.41.1
      '@rollup/rollup-linux-s390x-gnu': 4.41.1
      '@rollup/rollup-linux-x64-gnu': 4.41.1
      '@rollup/rollup-linux-x64-musl': 4.41.1
      '@rollup/rollup-win32-arm64-msvc': 4.41.1
      '@rollup/rollup-win32-ia32-msvc': 4.41.1
      '@rollup/rollup-win32-x64-msvc': 4.41.1
      fsevents: 2.3.3

  run-applescript@7.0.0: {}

  run-parallel@1.2.0:
    dependencies:
      queue-microtask: 1.2.3

  sass@1.89.1:
    dependencies:
      chokidar: 4.0.3
      immutable: 5.1.2
      source-map-js: 1.2.1
    optionalDependencies:
      '@parcel/watcher': 2.5.1

  scule@1.3.0: {}

  semver@5.7.2: {}

  semver@7.7.2: {}

  shebang-command@2.0.0:
    dependencies:
      shebang-regex: 3.0.0

  shebang-regex@3.0.0: {}

  siginfo@2.0.0: {}

  signal-exit@4.1.0: {}

  source-map-js@1.2.1: {}

  spdx-correct@3.2.0:
    dependencies:
      spdx-expression-parse: 3.0.1
      spdx-license-ids: 3.0.21

  spdx-exceptions@2.5.0: {}

  spdx-expression-parse@3.0.1:
    dependencies:
      spdx-exceptions: 2.5.0
      spdx-license-ids: 3.0.21

  spdx-license-ids@3.0.21: {}

  stackback@0.0.2: {}

  std-env@3.9.0: {}

  string-width@4.2.3:
    dependencies:
      emoji-regex: 8.0.0
      is-fullwidth-code-point: 3.0.0
      strip-ansi: 6.0.1

  string-width@5.1.2:
    dependencies:
      eastasianwidth: 0.2.0
      emoji-regex: 9.2.2
      strip-ansi: 7.1.0

  strip-ansi@6.0.1:
    dependencies:
      ansi-regex: 5.0.1

  strip-ansi@7.1.0:
    dependencies:
      ansi-regex: 6.1.0

  strip-indent@3.0.0:
    dependencies:
      min-indent: 1.0.1

  strip-json-comments@3.1.1: {}

  stylehacks@7.0.5(postcss@8.5.4):
    dependencies:
      browserslist: 4.24.5
      postcss: 8.5.4
      postcss-selector-parser: 7.1.0

  supports-color@7.2.0:
    dependencies:
      has-flag: 4.0.0

  supports-preserve-symlinks-flag@1.0.0: {}

  svgo@3.3.2:
    dependencies:
      '@trysound/sax': 0.2.0
      commander: 7.2.0
      css-select: 5.1.0
      css-tree: 2.3.1
      css-what: 6.1.0
      csso: 5.0.5
      picocolors: 1.1.1

  test-exclude@7.0.1:
    dependencies:
      '@istanbuljs/schema': 0.1.3
      glob: 10.4.5
      minimatch: 9.0.5

  tinybench@2.9.0: {}

  tinyexec@0.3.2: {}

  tinyglobby@0.2.14:
    dependencies:
      fdir: 6.4.4(picomatch@4.0.2)
      picomatch: 4.0.2

  tinypool@1.1.0: {}

  tinyrainbow@2.0.0: {}

  tinyspy@4.0.3: {}

  to-regex-range@5.0.1:
    dependencies:
      is-number: 7.0.0

  ts-api-utils@2.1.0(typescript@5.8.3):
    dependencies:
      typescript: 5.8.3

  tslib@2.8.1:
    optional: true

  type-check@0.4.0:
    dependencies:
      prelude-ls: 1.2.1

  type-fest@0.6.0: {}

  type-fest@0.8.1: {}

  typescript-eslint@8.33.0(eslint@9.28.0(jiti@2.4.2))(typescript@5.8.3):
    dependencies:
      '@typescript-eslint/eslint-plugin': 8.33.0(@typescript-eslint/parser@8.33.0(eslint@9.28.0(jiti@2.4.2))(typescript@5.8.3))(eslint@9.28.0(jiti@2.4.2))(typescript@5.8.3)
      '@typescript-eslint/parser': 8.33.0(eslint@9.28.0(jiti@2.4.2))(typescript@5.8.3)
      '@typescript-eslint/utils': 8.33.0(eslint@9.28.0(jiti@2.4.2))(typescript@5.8.3)
      eslint: 9.28.0(jiti@2.4.2)
      typescript: 5.8.3
    transitivePeerDependencies:
      - supports-color

  typescript@5.8.3: {}

  ufo@1.6.1: {}

  undici-types@6.21.0: {}

  unist-util-stringify-position@2.0.3:
    dependencies:
      '@types/unist': 2.0.11

  untyped@2.0.0:
    dependencies:
      citty: 0.1.6
      defu: 6.1.4
      jiti: 2.4.2
      knitwork: 1.2.0
      scule: 1.3.0

  update-browserslist-db@1.1.3(browserslist@4.24.5):
    dependencies:
      browserslist: 4.24.5
      escalade: 3.2.0
      picocolors: 1.1.1

  uri-js@4.4.1:
    dependencies:
      punycode: 2.3.1

  util-deprecate@1.0.2: {}

  validate-npm-package-license@3.0.4:
    dependencies:
      spdx-correct: 3.2.0
      spdx-expression-parse: 3.0.1

<<<<<<< HEAD
  vite-node@3.1.4(@types/node@22.15.29)(jiti@2.4.2)(sass@1.89.1):
=======
  vite-node@3.2.2(@types/node@22.15.30)(jiti@2.4.2):
>>>>>>> dabd9a05
    dependencies:
      cac: 6.7.14
      debug: 4.4.1
      es-module-lexer: 1.7.0
      pathe: 2.0.3
<<<<<<< HEAD
      vite: 6.3.5(@types/node@22.15.29)(jiti@2.4.2)(sass@1.89.1)
=======
      vite: 6.3.5(@types/node@22.15.30)(jiti@2.4.2)
>>>>>>> dabd9a05
    transitivePeerDependencies:
      - '@types/node'
      - jiti
      - less
      - lightningcss
      - sass
      - sass-embedded
      - stylus
      - sugarss
      - supports-color
      - terser
      - tsx
      - yaml

<<<<<<< HEAD
  vite@6.3.5(@types/node@22.15.29)(jiti@2.4.2)(sass@1.89.1):
=======
  vite@6.3.5(@types/node@22.15.30)(jiti@2.4.2):
>>>>>>> dabd9a05
    dependencies:
      esbuild: 0.25.5
      fdir: 6.4.4(picomatch@4.0.2)
      picomatch: 4.0.2
      postcss: 8.5.4
      rollup: 4.41.1
      tinyglobby: 0.2.14
    optionalDependencies:
      '@types/node': 22.15.30
      fsevents: 2.3.3
      jiti: 2.4.2
      sass: 1.89.1

<<<<<<< HEAD
  vitest@3.1.4(@types/node@22.15.29)(jiti@2.4.2)(sass@1.89.1):
    dependencies:
      '@vitest/expect': 3.1.4
      '@vitest/mocker': 3.1.4(vite@6.3.5(@types/node@22.15.29)(jiti@2.4.2)(sass@1.89.1))
      '@vitest/pretty-format': 3.1.4
      '@vitest/runner': 3.1.4
      '@vitest/snapshot': 3.1.4
      '@vitest/spy': 3.1.4
      '@vitest/utils': 3.1.4
=======
  vitest@3.2.2(@types/node@22.15.30)(jiti@2.4.2):
    dependencies:
      '@types/chai': 5.2.2
      '@vitest/expect': 3.2.2
      '@vitest/mocker': 3.2.2(vite@6.3.5(@types/node@22.15.30)(jiti@2.4.2))
      '@vitest/pretty-format': 3.2.2
      '@vitest/runner': 3.2.2
      '@vitest/snapshot': 3.2.2
      '@vitest/spy': 3.2.2
      '@vitest/utils': 3.2.2
>>>>>>> dabd9a05
      chai: 5.2.0
      debug: 4.4.1
      expect-type: 1.2.1
      magic-string: 0.30.17
      pathe: 2.0.3
      picomatch: 4.0.2
      std-env: 3.9.0
      tinybench: 2.9.0
      tinyexec: 0.3.2
      tinyglobby: 0.2.14
      tinypool: 1.1.0
      tinyrainbow: 2.0.0
<<<<<<< HEAD
      vite: 6.3.5(@types/node@22.15.29)(jiti@2.4.2)(sass@1.89.1)
      vite-node: 3.1.4(@types/node@22.15.29)(jiti@2.4.2)(sass@1.89.1)
=======
      vite: 6.3.5(@types/node@22.15.30)(jiti@2.4.2)
      vite-node: 3.2.2(@types/node@22.15.30)(jiti@2.4.2)
>>>>>>> dabd9a05
      why-is-node-running: 2.3.0
    optionalDependencies:
      '@types/node': 22.15.30
    transitivePeerDependencies:
      - jiti
      - less
      - lightningcss
      - msw
      - sass
      - sass-embedded
      - stylus
      - sugarss
      - supports-color
      - terser
      - tsx
      - yaml

  vscode-uri@3.1.0: {}

  vue-sfc-transformer@0.1.16(@vue/compiler-core@3.5.16)(esbuild@0.25.5)(vue@3.5.16(typescript@5.8.3)):
    dependencies:
      '@babel/parser': 7.27.3
      '@vue/compiler-core': 3.5.16
      esbuild: 0.25.5
      vue: 3.5.16(typescript@5.8.3)

  vue-tsc@2.2.10(typescript@5.8.3):
    dependencies:
      '@volar/typescript': 2.4.14
      '@vue/language-core': 2.2.10(typescript@5.8.3)
      typescript: 5.8.3

  vue@3.5.16(typescript@5.8.3):
    dependencies:
      '@vue/compiler-dom': 3.5.16
      '@vue/compiler-sfc': 3.5.16
      '@vue/runtime-dom': 3.5.16
      '@vue/server-renderer': 3.5.16(vue@3.5.16(typescript@5.8.3))
      '@vue/shared': 3.5.16
    optionalDependencies:
      typescript: 5.8.3

  which@2.0.2:
    dependencies:
      isexe: 2.0.0

  why-is-node-running@2.3.0:
    dependencies:
      siginfo: 2.0.0
      stackback: 0.0.2

  word-wrap@1.2.5: {}

  wrap-ansi@7.0.0:
    dependencies:
      ansi-styles: 4.3.0
      string-width: 4.2.3
      strip-ansi: 6.0.1

  wrap-ansi@8.1.0:
    dependencies:
      ansi-styles: 6.2.1
      string-width: 5.1.2
      strip-ansi: 7.1.0

  yocto-queue@0.1.0: {}<|MERGE_RESOLUTION|>--- conflicted
+++ resolved
@@ -39,9 +39,8 @@
         specifier: ^0.72.3
         version: 0.72.3
       oxc-transform:
-<<<<<<< HEAD
-        specifier: ^0.72.2
-        version: 0.72.2
+        specifier: ^0.72.3
+        version: 0.72.3
       pathe:
         specifier: ^2.0.3
         version: 2.0.3
@@ -54,44 +53,31 @@
       postcss-nested:
         specifier: ^7.0.2
         version: 7.0.2(postcss@8.5.4)
-=======
-        specifier: ^0.72.3
-        version: 0.72.3
->>>>>>> dabd9a05
       pretty-bytes:
         specifier: ^7.0.0
         version: 7.0.0
       rolldown:
-<<<<<<< HEAD
-        specifier: 1.0.0-beta.11
-        version: 1.0.0-beta.11
-      rolldown-plugin-dts:
-        specifier: ^0.13.8
-        version: 0.13.8(@typescript/native-preview@7.0.0-dev.20250605.1)(rolldown@1.0.0-beta.11)(typescript@5.8.3)(vue-tsc@2.2.10(typescript@5.8.3))
-      source-map-js:
-        specifier: ^1.2.1
-        version: 1.2.1
-=======
         specifier: 1.0.0-beta.12
         version: 1.0.0-beta.12
       rolldown-plugin-dts:
         specifier: ^0.13.8
-        version: 0.13.8(rolldown@1.0.0-beta.12)(typescript@5.8.3)
->>>>>>> dabd9a05
+        version: 0.13.8(@typescript/native-preview@7.0.0-dev.20250605.1)(rolldown@1.0.0-beta.12)(typescript@5.8.3)(vue-tsc@2.2.10(typescript@5.8.3))
+      source-map-js:
+        specifier: ^1.2.1
+        version: 1.2.1
       tinyglobby:
         specifier: ^0.2.14
         version: 0.2.14
     devDependencies:
       '@types/node':
-<<<<<<< HEAD
-        specifier: ^22.15.29
-        version: 22.15.29
+        specifier: ^22.15.30
+        version: 22.15.30
       '@typescript/native-preview':
         specifier: 7.0.0-dev.20250605.1
         version: 7.0.0-dev.20250605.1
       '@vitest/coverage-v8':
-        specifier: ^3.1.4
-        version: 3.1.4(vitest@3.1.4(@types/node@22.15.29)(jiti@2.4.2)(sass@1.89.1))
+        specifier: ^3.2.2
+        version: 3.2.2(vitest@3.2.2(@types/node@22.15.30)(jiti@2.4.2)(sass@1.89.1))
       '@volar/typescript':
         specifier: ^2.4.12
         version: 2.4.14
@@ -101,13 +87,6 @@
       '@vue/language-core2.0':
         specifier: npm:@vue/language-core@2.0.29
         version: '@vue/language-core@2.0.29(typescript@5.8.3)'
-=======
-        specifier: ^22.15.30
-        version: 22.15.30
-      '@vitest/coverage-v8':
-        specifier: ^3.2.2
-        version: 3.2.2(vitest@3.2.2(@types/node@22.15.30)(jiti@2.4.2))
->>>>>>> dabd9a05
       automd:
         specifier: ^0.4.0
         version: 0.4.0(magicast@0.3.5)
@@ -136,9 +115,8 @@
         specifier: ^5.8.3
         version: 5.8.3
       vitest:
-<<<<<<< HEAD
-        specifier: ^3.1.4
-        version: 3.1.4(@types/node@22.15.29)(jiti@2.4.2)(sass@1.89.1)
+        specifier: ^3.2.2
+        version: 3.2.2(@types/node@22.15.30)(jiti@2.4.2)(sass@1.89.1)
       vue:
         specifier: ^3.5.16
         version: 3.5.16(typescript@5.8.3)
@@ -148,10 +126,6 @@
       vue-tsc:
         specifier: ^2.2.10
         version: 2.2.10(typescript@5.8.3)
-=======
-        specifier: ^3.2.2
-        version: 3.2.2(@types/node@22.15.30)(jiti@2.4.2)
->>>>>>> dabd9a05
 
 packages:
 
@@ -625,21 +599,12 @@
     cpu: [x64]
     os: [win32]
 
-<<<<<<< HEAD
-  '@oxc-project/runtime@0.72.2':
-    resolution: {integrity: sha512-J2lsPDen2mFs3cOA1gIBd0wsHEhum2vTnuKIRwmj3HJJcIz/XgeNdzvgSOioIXOJgURIpcDaK05jwaDG1rhDwg==}
-    engines: {node: '>=6.9.0'}
-
-  '@oxc-project/types@0.72.2':
-    resolution: {integrity: sha512-il5RF8AP85XC0CMjHF4cnVT9nT/v/ocm6qlZQpSiAR9qBbQMGkFKloBZwm7PcnOdiUX97yHgsKM7uDCCWCu3tg==}
-=======
   '@oxc-project/runtime@0.72.3':
     resolution: {integrity: sha512-FtOS+0v7rZcnjXzYTTqv1vu/KDptD1UztFgoZkYBGe/6TcNFm+SP/jQoLvzau1SPir95WgDOBOUm2Gmsm+bQag==}
     engines: {node: '>=6.9.0'}
 
   '@oxc-project/types@0.72.3':
     resolution: {integrity: sha512-CfAC4wrmMkUoISpQkFAIfMVvlPfQV3xg7ZlcqPXPOIMQhdKIId44G8W0mCPgtpWdFFAyJ+SFtiM+9vbyCkoVng==}
->>>>>>> dabd9a05
 
   '@oxc-transform/binding-darwin-arm64@0.72.3':
     resolution: {integrity: sha512-TfCD0OJvZUummYr127gshEETLtPVi9y48HTxd3FtZ0931Ys2a9lr1zVRmASRLbhgudyfvC3/kLcH5Zp1VGFdxg==}
@@ -810,70 +775,6 @@
     resolution: {integrity: sha512-+1VkjdD0QBLPodGrJUeqarH8VAIvQODIbwh9XpP5Syisf7YoQgsJKPNFoqqLQlu+VQ/tVSshMR6loPMn8U+dPg==}
     engines: {node: '>=14'}
 
-<<<<<<< HEAD
-  '@rolldown/binding-darwin-arm64@1.0.0-beta.11':
-    resolution: {integrity: sha512-2yMcrMd1DHYKHMTtY9fCo4TIeDQMvSfnHovXRh/BW+1E00mVu+H84UE0VFEPNedwLKW2Jg91mjfq1s6D/wVIzw==}
-    cpu: [arm64]
-    os: [darwin]
-
-  '@rolldown/binding-darwin-x64@1.0.0-beta.11':
-    resolution: {integrity: sha512-iP8GIEJ4UPlO5DD16d7OjRd3NLsuyer4nVYNnK8KqgjntxXQzDJoU8JzDIf0ujDk6KqrXgRloJWmbZziHOaCqA==}
-    cpu: [x64]
-    os: [darwin]
-
-  '@rolldown/binding-freebsd-x64@1.0.0-beta.11':
-    resolution: {integrity: sha512-w9DDiyGiHZwZbO5K/wALTslP93GiLDb/YYLiu9W4fOAmbZJE86FMf48Ltjtk7OVRwSMaHmbA7nYnft5xZQwchg==}
-    cpu: [x64]
-    os: [freebsd]
-
-  '@rolldown/binding-linux-arm-gnueabihf@1.0.0-beta.11':
-    resolution: {integrity: sha512-7Pd8I5lpELYtXWR3ByPuVa0tRkdCXOFyRHGTBLkZYjVD2XDn1d0i4EqmWZi1c29aTJFfZFOrQ9weXDyVQ+m8pQ==}
-    cpu: [arm]
-    os: [linux]
-
-  '@rolldown/binding-linux-arm64-gnu@1.0.0-beta.11':
-    resolution: {integrity: sha512-MxIa55Y7SczCv+wx/gr8IrIsJh8acXP2hfXs9GCtKdeMEk+vTo78oMNN/Wm3Ctg9TkIlkBu+JLcPPcXqt1I0Qw==}
-    cpu: [arm64]
-    os: [linux]
-
-  '@rolldown/binding-linux-arm64-musl@1.0.0-beta.11':
-    resolution: {integrity: sha512-My8Vq1n2Z4Wc3L+3u5f5eL4SSwELfOUSl9UpPejBmDA8llfjFrQ3sm3zhcqEAzmSEzGpU+bLUfh2P/GKVnjykg==}
-    cpu: [arm64]
-    os: [linux]
-
-  '@rolldown/binding-linux-x64-gnu@1.0.0-beta.11':
-    resolution: {integrity: sha512-3Frex4MdJcotcK8hK3SS0CVcjLbaP8s+4aSPW6LiOsIB6bGQtiZ22+VjkIJkUWYN1IvMeSXugsHLZ/GRPHlmMw==}
-    cpu: [x64]
-    os: [linux]
-
-  '@rolldown/binding-linux-x64-musl@1.0.0-beta.11':
-    resolution: {integrity: sha512-C95b2ItTidz5TDHbbWQ6rNms35/tzzfQtfKAvTABuk4cvE9dMpHpZjpYDcLh8yqmzBYDU4uPn+8kqRIQqt4U+A==}
-    cpu: [x64]
-    os: [linux]
-
-  '@rolldown/binding-wasm32-wasi@1.0.0-beta.11':
-    resolution: {integrity: sha512-V5MOsi6NGRb/Zfx+8ihicQoUNtPKw6Vrj9uk+7QhsX40yaEQZYdbnw7TUyErfLLMz25JOK2tvjT0V0udLKQUYQ==}
-    engines: {node: '>=14.21.3'}
-    cpu: [wasm32]
-
-  '@rolldown/binding-win32-arm64-msvc@1.0.0-beta.11':
-    resolution: {integrity: sha512-k4ZcHLJsTqWzLTFDOxn/FXtgGRlT5vuVJAIGC1ffJDf42TA02O2ZIzFQCX3FMa6/TtW/40g7P7fzH7rpw3CV6A==}
-    cpu: [arm64]
-    os: [win32]
-
-  '@rolldown/binding-win32-ia32-msvc@1.0.0-beta.11':
-    resolution: {integrity: sha512-mdnWQ1jDJ83r8aEcHUgcsx5Po8uYnVkdB8DLrNUI+krx9HoPd+jNEQjuLdULH/dj81+h+Gu+UMxGHQQqhhaV7Q==}
-    cpu: [ia32]
-    os: [win32]
-
-  '@rolldown/binding-win32-x64-msvc@1.0.0-beta.11':
-    resolution: {integrity: sha512-T7eTANffCdfeRut/MBVD2hYtgaKI18qCuk4d5VyG0jcXdqKvZhlIXTJctwRHbBRANNu3LmMP17ZKRt34+jthZw==}
-    cpu: [x64]
-    os: [win32]
-
-  '@rolldown/pluginutils@1.0.0-beta.11':
-    resolution: {integrity: sha512-L/gAA/hyCSuzTF1ftlzUSI/IKr2POHsv1Dd78GfqkR83KMNuswWD61JxGV2L7nRwBBBSDr6R1gCkdTmoN7W4ag==}
-=======
   '@rolldown/binding-darwin-arm64@1.0.0-beta.12':
     resolution: {integrity: sha512-j1hI4roKCFmXyjJMbPTTxiElQrEZ275XO7Ms9rXY0mAWXNpssJyQyirswGBdPKhZ2UvlvswJcr8I4WMkmGx32w==}
     cpu: [arm64]
@@ -936,7 +837,6 @@
 
   '@rolldown/pluginutils@1.0.0-beta.12':
     resolution: {integrity: sha512-VFBZWbTqklrtkHvm4LCEH1G7+ybldM8nvOFpXwOUNRtK1vzosxm6r7F/hbr2ISmMrUbBJO59S5JJKe5CsKeOMQ==}
->>>>>>> dabd9a05
 
   '@rollup/rollup-android-arm-eabi@4.41.1':
     resolution: {integrity: sha512-NELNvyEWZ6R9QMkiytB4/L4zSEaBC03KIXEghptLGLZWJ6VPrL63ooZQCOnlx36aQPGhzuOMwDerC1Eb2VmrLw==}
@@ -1126,7 +1026,6 @@
     resolution: {integrity: sha512-7RW7CMYoskiz5OOGAWjJFxgb7c5UNjTG292gYhWeOAcFmYCtVCSqjqSBj5zMhxbXo2JOW95YYrUWJfU0zrpaGQ==}
     engines: {node: ^18.18.0 || ^20.9.0 || >=21.1.0}
 
-<<<<<<< HEAD
   '@typescript/native-preview-darwin-arm64@7.0.0-dev.20250605.1':
     resolution: {integrity: sha512-fkftk9+orn2beytfCCjgfprsybt8a0gybKoMm47YTuLz09QI/8ugclqYpu2Durs54UVLpssL+qZK+//aGbuiTQ==}
     engines: {node: '>=20.6.0'}
@@ -1174,12 +1073,8 @@
     engines: {node: '>=20.6.0'}
     hasBin: true
 
-  '@vitest/coverage-v8@3.1.4':
-    resolution: {integrity: sha512-G4p6OtioySL+hPV7Y6JHlhpsODbJzt1ndwHAFkyk6vVjpK03PFsKnauZIzcd0PrK4zAbc5lc+jeZ+eNGiMA+iw==}
-=======
   '@vitest/coverage-v8@3.2.2':
     resolution: {integrity: sha512-RVAi5xnqedSKvaoQyCTWvncMk8eYZcTTOsLK7XmnfOEvdGP/O/upA0/MA8Ss+Qs++mj0GcSRi/whR0S5iBPpTQ==}
->>>>>>> dabd9a05
     peerDependencies:
       '@vitest/browser': 3.2.2
       vitest: 3.2.2
@@ -2468,13 +2363,8 @@
       vue-tsc:
         optional: true
 
-<<<<<<< HEAD
-  rolldown@1.0.0-beta.11:
-    resolution: {integrity: sha512-6rtV51moX6Xl3BVLVqzUALdITog4MdVcnnf0pBW0PLJYrjDTQDWB3a4uYeFjRvQp/3ZkBAEIilz6+xvTBy23dw==}
-=======
   rolldown@1.0.0-beta.12:
     resolution: {integrity: sha512-i2tTo0IP3tx3vLKRXZDK8AEVoXYl34PHVD/bU0X+rsV0IX4kXkXxHa/yqWZDwtpM/e95pI+xZlQs4ZIpIZuv5w==}
->>>>>>> dabd9a05
     hasBin: true
 
   rollup@4.41.1:
@@ -3128,13 +3018,9 @@
   '@oxc-parser/binding-win32-x64-msvc@0.72.3':
     optional: true
 
-<<<<<<< HEAD
-  '@oxc-project/runtime@0.72.2': {}
-=======
   '@oxc-project/runtime@0.72.3': {}
 
   '@oxc-project/types@0.72.3': {}
->>>>>>> dabd9a05
 
   '@oxc-transform/binding-darwin-arm64@0.72.3':
     optional: true
@@ -3243,33 +3129,6 @@
   '@pkgjs/parseargs@0.11.0':
     optional: true
 
-<<<<<<< HEAD
-  '@rolldown/binding-darwin-arm64@1.0.0-beta.11':
-    optional: true
-
-  '@rolldown/binding-darwin-x64@1.0.0-beta.11':
-    optional: true
-
-  '@rolldown/binding-freebsd-x64@1.0.0-beta.11':
-    optional: true
-
-  '@rolldown/binding-linux-arm-gnueabihf@1.0.0-beta.11':
-    optional: true
-
-  '@rolldown/binding-linux-arm64-gnu@1.0.0-beta.11':
-    optional: true
-
-  '@rolldown/binding-linux-arm64-musl@1.0.0-beta.11':
-    optional: true
-
-  '@rolldown/binding-linux-x64-gnu@1.0.0-beta.11':
-    optional: true
-
-  '@rolldown/binding-linux-x64-musl@1.0.0-beta.11':
-    optional: true
-
-  '@rolldown/binding-wasm32-wasi@1.0.0-beta.11':
-=======
   '@rolldown/binding-darwin-arm64@1.0.0-beta.12':
     optional: true
 
@@ -3295,23 +3154,10 @@
     optional: true
 
   '@rolldown/binding-wasm32-wasi@1.0.0-beta.12':
->>>>>>> dabd9a05
     dependencies:
       '@napi-rs/wasm-runtime': 0.2.10
     optional: true
 
-<<<<<<< HEAD
-  '@rolldown/binding-win32-arm64-msvc@1.0.0-beta.11':
-    optional: true
-
-  '@rolldown/binding-win32-ia32-msvc@1.0.0-beta.11':
-    optional: true
-
-  '@rolldown/binding-win32-x64-msvc@1.0.0-beta.11':
-    optional: true
-
-  '@rolldown/pluginutils@1.0.0-beta.11': {}
-=======
   '@rolldown/binding-win32-arm64-msvc@1.0.0-beta.12':
     optional: true
 
@@ -3322,7 +3168,6 @@
     optional: true
 
   '@rolldown/pluginutils@1.0.0-beta.12': {}
->>>>>>> dabd9a05
 
   '@rollup/rollup-android-arm-eabi@4.41.1':
     optional: true
@@ -3505,7 +3350,6 @@
       '@typescript-eslint/types': 8.33.0
       eslint-visitor-keys: 4.2.0
 
-<<<<<<< HEAD
   '@typescript/native-preview-darwin-arm64@7.0.0-dev.20250605.1':
     optional: true
 
@@ -3537,10 +3381,7 @@
       '@typescript/native-preview-win32-arm64': 7.0.0-dev.20250605.1
       '@typescript/native-preview-win32-x64': 7.0.0-dev.20250605.1
 
-  '@vitest/coverage-v8@3.1.4(vitest@3.1.4(@types/node@22.15.29)(jiti@2.4.2)(sass@1.89.1))':
-=======
-  '@vitest/coverage-v8@3.2.2(vitest@3.2.2(@types/node@22.15.30)(jiti@2.4.2))':
->>>>>>> dabd9a05
+  '@vitest/coverage-v8@3.2.2(vitest@3.2.2(@types/node@22.15.30)(jiti@2.4.2)(sass@1.89.1))':
     dependencies:
       '@ampproject/remapping': 2.3.0
       '@bcoe/v8-coverage': 1.0.2
@@ -3555,11 +3396,7 @@
       std-env: 3.9.0
       test-exclude: 7.0.1
       tinyrainbow: 2.0.0
-<<<<<<< HEAD
-      vitest: 3.1.4(@types/node@22.15.29)(jiti@2.4.2)(sass@1.89.1)
-=======
-      vitest: 3.2.2(@types/node@22.15.30)(jiti@2.4.2)
->>>>>>> dabd9a05
+      vitest: 3.2.2(@types/node@22.15.30)(jiti@2.4.2)(sass@1.89.1)
     transitivePeerDependencies:
       - supports-color
 
@@ -3571,21 +3408,13 @@
       chai: 5.2.0
       tinyrainbow: 2.0.0
 
-<<<<<<< HEAD
-  '@vitest/mocker@3.1.4(vite@6.3.5(@types/node@22.15.29)(jiti@2.4.2)(sass@1.89.1))':
-=======
-  '@vitest/mocker@3.2.2(vite@6.3.5(@types/node@22.15.30)(jiti@2.4.2))':
->>>>>>> dabd9a05
+  '@vitest/mocker@3.2.2(vite@6.3.5(@types/node@22.15.30)(jiti@2.4.2)(sass@1.89.1))':
     dependencies:
       '@vitest/spy': 3.2.2
       estree-walker: 3.0.3
       magic-string: 0.30.17
     optionalDependencies:
-<<<<<<< HEAD
-      vite: 6.3.5(@types/node@22.15.29)(jiti@2.4.2)(sass@1.89.1)
-=======
-      vite: 6.3.5(@types/node@22.15.30)(jiti@2.4.2)
->>>>>>> dabd9a05
+      vite: 6.3.5(@types/node@22.15.30)(jiti@2.4.2)(sass@1.89.1)
 
   '@vitest/pretty-format@3.2.2':
     dependencies:
@@ -4499,7 +4328,7 @@
 
   magicast@0.3.5:
     dependencies:
-      '@babel/parser': 7.27.3
+      '@babel/parser': 7.27.5
       '@babel/types': 7.27.3
       source-map-js: 1.2.1
 
@@ -4972,11 +4801,7 @@
 
   reusify@1.1.0: {}
 
-<<<<<<< HEAD
-  rolldown-plugin-dts@0.13.8(@typescript/native-preview@7.0.0-dev.20250605.1)(rolldown@1.0.0-beta.11)(typescript@5.8.3)(vue-tsc@2.2.10(typescript@5.8.3)):
-=======
-  rolldown-plugin-dts@0.13.8(rolldown@1.0.0-beta.12)(typescript@5.8.3):
->>>>>>> dabd9a05
+  rolldown-plugin-dts@0.13.8(@typescript/native-preview@7.0.0-dev.20250605.1)(rolldown@1.0.0-beta.12)(typescript@5.8.3)(vue-tsc@2.2.10(typescript@5.8.3)):
     dependencies:
       '@babel/generator': 7.27.5
       '@babel/parser': 7.27.5
@@ -4986,11 +4811,7 @@
       debug: 4.4.1
       dts-resolver: 2.1.1
       get-tsconfig: 4.10.1
-<<<<<<< HEAD
-      rolldown: 1.0.0-beta.11
-=======
       rolldown: 1.0.0-beta.12
->>>>>>> dabd9a05
     optionalDependencies:
       '@typescript/native-preview': 7.0.0-dev.20250605.1
       typescript: 5.8.3
@@ -4999,27 +4820,6 @@
       - oxc-resolver
       - supports-color
 
-<<<<<<< HEAD
-  rolldown@1.0.0-beta.11:
-    dependencies:
-      '@oxc-project/runtime': 0.72.2
-      '@oxc-project/types': 0.72.2
-      '@rolldown/pluginutils': 1.0.0-beta.11
-      ansis: 4.0.0
-    optionalDependencies:
-      '@rolldown/binding-darwin-arm64': 1.0.0-beta.11
-      '@rolldown/binding-darwin-x64': 1.0.0-beta.11
-      '@rolldown/binding-freebsd-x64': 1.0.0-beta.11
-      '@rolldown/binding-linux-arm-gnueabihf': 1.0.0-beta.11
-      '@rolldown/binding-linux-arm64-gnu': 1.0.0-beta.11
-      '@rolldown/binding-linux-arm64-musl': 1.0.0-beta.11
-      '@rolldown/binding-linux-x64-gnu': 1.0.0-beta.11
-      '@rolldown/binding-linux-x64-musl': 1.0.0-beta.11
-      '@rolldown/binding-wasm32-wasi': 1.0.0-beta.11
-      '@rolldown/binding-win32-arm64-msvc': 1.0.0-beta.11
-      '@rolldown/binding-win32-ia32-msvc': 1.0.0-beta.11
-      '@rolldown/binding-win32-x64-msvc': 1.0.0-beta.11
-=======
   rolldown@1.0.0-beta.12:
     dependencies:
       '@oxc-project/runtime': 0.72.3
@@ -5039,7 +4839,6 @@
       '@rolldown/binding-win32-arm64-msvc': 1.0.0-beta.12
       '@rolldown/binding-win32-ia32-msvc': 1.0.0-beta.12
       '@rolldown/binding-win32-x64-msvc': 1.0.0-beta.12
->>>>>>> dabd9a05
 
   rollup@4.41.1:
     dependencies:
@@ -5250,21 +5049,13 @@
       spdx-correct: 3.2.0
       spdx-expression-parse: 3.0.1
 
-<<<<<<< HEAD
-  vite-node@3.1.4(@types/node@22.15.29)(jiti@2.4.2)(sass@1.89.1):
-=======
-  vite-node@3.2.2(@types/node@22.15.30)(jiti@2.4.2):
->>>>>>> dabd9a05
+  vite-node@3.2.2(@types/node@22.15.30)(jiti@2.4.2)(sass@1.89.1):
     dependencies:
       cac: 6.7.14
       debug: 4.4.1
       es-module-lexer: 1.7.0
       pathe: 2.0.3
-<<<<<<< HEAD
-      vite: 6.3.5(@types/node@22.15.29)(jiti@2.4.2)(sass@1.89.1)
-=======
-      vite: 6.3.5(@types/node@22.15.30)(jiti@2.4.2)
->>>>>>> dabd9a05
+      vite: 6.3.5(@types/node@22.15.30)(jiti@2.4.2)(sass@1.89.1)
     transitivePeerDependencies:
       - '@types/node'
       - jiti
@@ -5279,11 +5070,7 @@
       - tsx
       - yaml
 
-<<<<<<< HEAD
-  vite@6.3.5(@types/node@22.15.29)(jiti@2.4.2)(sass@1.89.1):
-=======
-  vite@6.3.5(@types/node@22.15.30)(jiti@2.4.2):
->>>>>>> dabd9a05
+  vite@6.3.5(@types/node@22.15.30)(jiti@2.4.2)(sass@1.89.1):
     dependencies:
       esbuild: 0.25.5
       fdir: 6.4.4(picomatch@4.0.2)
@@ -5297,28 +5084,16 @@
       jiti: 2.4.2
       sass: 1.89.1
 
-<<<<<<< HEAD
-  vitest@3.1.4(@types/node@22.15.29)(jiti@2.4.2)(sass@1.89.1):
-    dependencies:
-      '@vitest/expect': 3.1.4
-      '@vitest/mocker': 3.1.4(vite@6.3.5(@types/node@22.15.29)(jiti@2.4.2)(sass@1.89.1))
-      '@vitest/pretty-format': 3.1.4
-      '@vitest/runner': 3.1.4
-      '@vitest/snapshot': 3.1.4
-      '@vitest/spy': 3.1.4
-      '@vitest/utils': 3.1.4
-=======
-  vitest@3.2.2(@types/node@22.15.30)(jiti@2.4.2):
+  vitest@3.2.2(@types/node@22.15.30)(jiti@2.4.2)(sass@1.89.1):
     dependencies:
       '@types/chai': 5.2.2
       '@vitest/expect': 3.2.2
-      '@vitest/mocker': 3.2.2(vite@6.3.5(@types/node@22.15.30)(jiti@2.4.2))
+      '@vitest/mocker': 3.2.2(vite@6.3.5(@types/node@22.15.30)(jiti@2.4.2)(sass@1.89.1))
       '@vitest/pretty-format': 3.2.2
       '@vitest/runner': 3.2.2
       '@vitest/snapshot': 3.2.2
       '@vitest/spy': 3.2.2
       '@vitest/utils': 3.2.2
->>>>>>> dabd9a05
       chai: 5.2.0
       debug: 4.4.1
       expect-type: 1.2.1
@@ -5331,13 +5106,8 @@
       tinyglobby: 0.2.14
       tinypool: 1.1.0
       tinyrainbow: 2.0.0
-<<<<<<< HEAD
-      vite: 6.3.5(@types/node@22.15.29)(jiti@2.4.2)(sass@1.89.1)
-      vite-node: 3.1.4(@types/node@22.15.29)(jiti@2.4.2)(sass@1.89.1)
-=======
-      vite: 6.3.5(@types/node@22.15.30)(jiti@2.4.2)
-      vite-node: 3.2.2(@types/node@22.15.30)(jiti@2.4.2)
->>>>>>> dabd9a05
+      vite: 6.3.5(@types/node@22.15.30)(jiti@2.4.2)(sass@1.89.1)
+      vite-node: 3.2.2(@types/node@22.15.30)(jiti@2.4.2)(sass@1.89.1)
       why-is-node-running: 2.3.0
     optionalDependencies:
       '@types/node': 22.15.30
